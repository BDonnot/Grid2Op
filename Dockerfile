# Use an official Python runtime as a parent image
FROM python:3.6-stretch

MAINTAINER Benjamin DONNOT <benjamin.donnot@rte-france.com>

ENV DEBIAN_FRONTEND noninteractive

RUN apt-get update && \
    apt-get install -y \
    less \
    apt-transport-https \
    git \
    ssh \
    tar \
    gzip \
    ca-certificates

# Retrieve Grid2Op
RUN git clone https://github.com/rte-france/Grid2Op

# Install Grid2Op (including necessary packages installation)
WORKDIR Grid2Op/
RUN cd /Grid2Op
<<<<<<< HEAD
RUN pip3 install -U .
RUN pip3 install -e .[optional]
RUN pip3 install -e .[test]
RUN pip3 install -e .[challenge]
=======
RUN git pull && git checkout v0.5.4 && pip install -U . && cd ..
>>>>>>> 0354f94e

# Make port 80 available to the world outside this container
EXPOSE 80<|MERGE_RESOLUTION|>--- conflicted
+++ resolved
@@ -21,14 +21,13 @@
 # Install Grid2Op (including necessary packages installation)
 WORKDIR Grid2Op/
 RUN cd /Grid2Op
-<<<<<<< HEAD
+RUN git pull && git fetch --all --tags
+RUN git checkout tags/`git describe --abbrev=0` -b `git describe --abbrev=0`-branch
 RUN pip3 install -U .
 RUN pip3 install -e .[optional]
 RUN pip3 install -e .[test]
 RUN pip3 install -e .[challenge]
-=======
-RUN git pull && git checkout v0.5.4 && pip install -U . && cd ..
->>>>>>> 0354f94e
+RUN cd /
 
 # Make port 80 available to the world outside this container
 EXPOSE 80