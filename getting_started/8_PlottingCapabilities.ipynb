--- conflicted
+++ resolved
@@ -464,15 +464,10 @@
    },
    "outputs": [],
    "source": [
-<<<<<<< HEAD
-    "if False:  # deactivated by default\n",
-    "    if not sys.platform.startswith('win'):\n",
-    "        !$sys.executable -m grid2viz.main --agents_path $path_agents\n",
-=======
     "# If you want to start grid2viz for better plotting, you may try the following :\n",
+    "# (remove the \"if False:\" or replace it with \"if True:\")\n",
     "if False:\n",
     "    !$sys.executable -m grid2viz.main --agents_path $path_agents\n",
->>>>>>> 30b4fc45
     "else:\n",
     "    print(\"You need to copy paste the command above to run grid2viz.\\nIt's not possible to start it from a \"\n",
     "          \"jupyter notebook on windows\")"
