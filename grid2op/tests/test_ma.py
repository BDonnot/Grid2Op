# Copyright (c) 2019-2020, RTE (https://www.rte-france.com)
# See AUTHORS.txt
# This Source Code Form is subject to the terms of the Mozilla Public License, version 2.0.
# If a copy of the Mozilla Public License, version 2.0 was not distributed with this file,
# you can obtain one at http://mozilla.org/MPL/2.0/.
# SPDX-License-Identifier: MPL-2.0
# This file is part of Grid2Op, Grid2Op a testbed platform to model sequential decision making in power systems.

import unittest
import warnings
from grid2op import make
from grid2op.multi_agent.multiAgentEnv import MultiAgentEnv
import re
import numpy as np
from grid2op.multi_agent.multi_agentExceptions import *


import pdb


class MATesterGlobalObs(unittest.TestCase):
    def setUp(self) -> None:
        
        with warnings.catch_warnings():
            warnings.filterwarnings("ignore")
            self.env = make("l2rpn_case14_sandbox", test=True, _add_to_name="test_ma")

        self.action_domains = {
            'agent_0' : [0,1,2,3, 4],
            'agent_1' : [5,6,7,8,9,10,11,12,13]
        }
        self.ma_env = MultiAgentEnv(self.env, self.action_domains)
        return super().setUp()
    
    def tearDown(self) -> None:
        self.env.close()
        return super().tearDown()
    
    def test_verify_domains(self):
        """test the MultiAgentEnv._verify_domains method """
        # it should test that :
        # 1) the function works (does not throw an error) when the input domains are correct
        # 2) the function throws an error when the input domains are wrong
        # (the more "wrong" cases tested the better)
        
        action_domains = {
            'agent_0' : 0,
            'agent_1' : [5,6,7,8,9,10,11,12,13]
        }
        # above action domain should raise an error: "0" is not an iterable !
        with self.assertRaises(DomainException) as de:
            MultiAgentEnv(self.env, action_domains, _add_to_name="test_verify_domains_0")
        
        action_domains = {
            'agent_0' : [0],
            'agent_1' : [5,6,7,8,9,10,11,12,13]
        }
        # above action domain should raise an error: substations are not fully allocated !
        with self.assertRaises(DomainException) as de:
            MultiAgentEnv(self.env, action_domains, _add_to_name="test_verify_domains_1")
            
        action_domains = {
            'agent_0' : [],
            'agent_1' : list(range(self.env.n_sub))
        }
        # above action domain should raise an error: agents must have at least one substation !
        with self.assertRaises(DomainException) as de:
            MultiAgentEnv(self.env, action_domains, _add_to_name="test_verify_domains_2")
            
        action_domains = {
            'agent_0' : [0,1,6,3, 4],
            'agent_1' : [5,2,7,8,9,10,11,12,13]
        }
        # this domain is valid even if it is not connected
        try:
            MultiAgentEnv(self.env, action_domains, _add_to_name="test_verify_domains_3")
        except DomainException:
            self.fail("action_domains raised Domain Exception unexpectedly!")
            
        action_domains = {
            'agent_0' : [0,1,6,3, 4, 5],
            'agent_1' : [5,2,7,8,9,10,11,12,13]
        }
        # this domain is not a partition ; it should raise an error
        with self.assertRaises(DomainException) as de:
            MultiAgentEnv(self.env, action_domains, _add_to_name="test_verify_domains_4")
        
    
    def test_build_subgrids_action_domains(self):
        # Simple test to verify if action domains are correctly
        # taken into accaount by the env
        self.ma_env = MultiAgentEnv(self.env, self.action_domains, _add_to_name="test_build_subgrids_action_domains")
        assert self.ma_env._action_domains['agent_0']['sub_id'] == self.action_domains['agent_0']
        assert self.ma_env._action_domains['agent_1']['sub_id'] == self.action_domains['agent_1']
    
    def test_masks(self):
        # We compare the masks with known values for every agent
        self.ma_env = MultiAgentEnv(self.env, self.action_domains, _add_to_name="test_masks")
        mask_load_agent0 = np.array([True,  True,  True,  True, False, False, False, 
                            False, False, False, False])
        # We compare the load masks with known values for every agent
        assert (self.ma_env._action_domains['agent_0']['mask_load'] == mask_load_agent0).all()
        assert (self.ma_env._action_domains['agent_1']['mask_load'] == ~mask_load_agent0).all()
        
        mask_gen_agent0 = np.array([ True,  True, False, False, False,  True])
        # We compare the generator masks with known values for every agent
        assert (self.ma_env._action_domains['agent_0']['mask_gen'] == mask_gen_agent0).all()
        assert (self.ma_env._action_domains['agent_1']['mask_gen'] == ~mask_gen_agent0).all()
        # We compare the storage masks with known values for every agent
        assert (self.ma_env._action_domains['agent_0']['mask_storage'] == []).all()
        assert (self.ma_env._action_domains['agent_1']['mask_storage'] == []).all()
        
        mask_line_ex_agent0 = np.array([ True,  True,  True,  True,  True,  True,  True, 
                                False, False,False, False, False, False, False, False, 
                                False, False, False,False, False])
        # We compare the line_ex masks with known values for every agent
        assert (self.ma_env._action_domains['agent_0']['mask_line_ex'] == mask_line_ex_agent0).all()
        mask_line_ex_agent1 = np.array([False, False, False, False, False, False, False,
                                        True,  True,  True, True,  True, True,  True,  True,
                                        False, False, False,  True,  True])
        assert (self.ma_env._action_domains['agent_1']['mask_line_ex'] == mask_line_ex_agent1).all()
        # We compare the line_or masks with known values for every agent
        assert (self.ma_env._action_domains['agent_0']['mask_line_or'] == mask_line_ex_agent0).all()
        assert (self.ma_env._action_domains['agent_1']['mask_line_or'] == mask_line_ex_agent1).all()
        
        mask_shunt_agent0 = np.array([False])
        # We compare the shunt masks with known values for every agent
        assert (self.ma_env._action_domains['agent_0']['mask_shunt'] == mask_shunt_agent0).all()
        assert (self.ma_env._action_domains['agent_1']['mask_shunt'] == ~mask_shunt_agent0).all()
        
    def test_interco(self):
        
        self.ma_env = MultiAgentEnv(self.env, self.action_domains, _add_to_name="test_interco")
        # Tests on interconnections with known values for every agent
        mask_interco_ref = np.array([False, False, False, False, False, False, False, False, False,
                                False, False, False, False, False, False,  True,  True,  True,
                                False, False])
        # We compare the interconnection masks with known values for every agent
        assert (self.ma_env._action_domains['agent_0']['mask_interco'] == mask_interco_ref).all()
        assert (self.ma_env._action_domains['agent_1']['mask_interco'] == mask_interco_ref).all()
        interco_is_origin_agent0 = np.array([True, True, True])
        # We compare the interco_is_origin masks with known values for every agent
        # interco_is_origin tells whether the corresponding interco is a line_or or not
        assert (self.ma_env._action_domains['agent_0']['interco_is_origin'] == interco_is_origin_agent0).all()
        assert (self.ma_env._action_domains['agent_1']['interco_is_origin'] == ~interco_is_origin_agent0).all()
        
        # In the two-agent case, they must have the same number of interconnections
        assert self.ma_env._subgrids_cls['action']['agent_0'].n_interco == self.ma_env._subgrids_cls['action']['agent_1'].n_interco
        
        # A line in the original grid is either a line in 
        # one subgrid (if both its end are in the subdomain) or an interconnection. 
        # By summing all lines in both subdomains and the interconnection, 
        # we should get the total number of lines.
        assert self.ma_env._subgrids_cls['action']['agent_0'].n_line \
             + self.ma_env._subgrids_cls['action']['agent_1'].n_line \
             + self.ma_env._subgrids_cls['action']['agent_0'].n_interco == self.env.n_line
                

    def test_build_subgrid_obj(self):
        """test the MultiAgentEnv._build_subgrid_obj_from_domain"""
        
        # 1
        action_domains = {
            'agent_0' : [0,1,2,3, 4],
            'agent_1' : [5,6,7,8,9,10,11,12,13]
        }
        ma_env = MultiAgentEnv(self.env, action_domains, _add_to_name="test_build_subgrid_obj")
        
        # We compare the number of generators for every agents' subgrids with known values
        assert ma_env._subgrids_cls['action']['agent_0'].n_gen == 3
        assert ma_env._subgrids_cls['action']['agent_1'].n_gen == 3
        
        self.check_subgrid_consistency(ma_env, action_domains)
        
        # We compare the interconnection original line ids with known values for every agent
        interco_lineid_ref = np.array([15,16,17])
        assert (ma_env._subgrids_cls['action']['agent_0'].interco_to_lineid == interco_lineid_ref).all()
        assert (ma_env._subgrids_cls['action']['agent_1'].interco_to_lineid == interco_lineid_ref).all()
        
        ref = np.array([[ 0., -1., -1.,  0., -1., -1, -1.],
                        [ 0., -1., -1.,  1., -1., -1, -1.],
                        [ 0., -1.,  2., -1., -1., -1, -1.],
                        [ 1., -1., -1., -1.,  0., -1, -1.],
                        [ 1., -1., -1.,  2., -1., -1, -1.],
                        [ 1., -1., -1.,  3., -1., -1, -1.],
                        [ 1., -1., -1.,  4., -1., -1, -1.],
                        [ 1., -1.,  0., -1., -1., -1, -1.],
                        [ 1.,  0., -1., -1., -1., -1, -1.],
                        [ 2., -1., -1., -1.,  2., -1, -1.],
                        [ 2., -1., -1.,  5., -1., -1, -1.],
                        [ 2., -1.,  1., -1., -1., -1, -1.],
                        [ 2.,  1., -1., -1., -1., -1, -1.],
                        [ 3., -1., -1., -1.,  3., -1, -1.],
                        [ 3., -1., -1., -1.,  5., -1, -1.],
                        [ 3., -1., -1.,  6., -1., -1, -1.],
                        [ 3., -1., -1., -1., -1., -1,  0.],
                        [ 3., -1., -1., -1., -1., -1,  1.],
                        [ 3.,  2., -1., -1., -1., -1, -1.],
                        [ 4., -1., -1., -1.,  1., -1, -1.],
                        [ 4., -1., -1., -1.,  4., -1, -1.],
                        [ 4., -1., -1., -1.,  6., -1, -1.],
                        [ 4., -1., -1., -1., -1., -1,  2.],
                        [ 4.,  3., -1., -1., -1., -1, -1.]])
        # We compare with a known value
        assert (ma_env._subgrids_cls['action']['agent_0'].grid_objects_types == ref).all()
        
        
    def test_build_subgrid_obj2(self):    
        # 2
        # Test with 3 agents
        action_domains = {
            'test_2_agent_0' : [0,1, 2, 3, 4],
            'test_2_agent_1' : [5, 6, 7, 8, 9],
            'test_2_agent_2' : [10, 11, 12, 13],
            
        }
        ma_env = MultiAgentEnv(self.env, action_domains, _add_to_name="test_build_subgrid_obj2")
        
        self.check_subgrid_consistency(ma_env, action_domains)

    
    def test_build_subgrid_obj3(self):    
        # 3 random sub ids
        np.random.seed(0)
        for it in range(10):
            sub_ids = list(range(14))
            np.random.shuffle(sub_ids)  # you should see it for reproducible results
            pivot = np.random.randint(low=1, high=13)
            action_domains = {
                'agent_0' : sub_ids[:pivot],
                'agent_1' : sub_ids[pivot:],
            }
            # run redispatch agent on one scenario for 100 timesteps
            ma_env = MultiAgentEnv(self.env, action_domains, _add_to_name=f"_it_{it}")
            self.check_subgrid_consistency(ma_env, action_domains, add_msg=f"error for iter {it}")
            
            
    def check_subgrid_consistency(self, ma_env, action_domains, add_msg=""):
        # Regroups all the checks to be done
        self.check_orig_ids(ma_env, action_domains)
        self.check_n_objects(ma_env, action_domains, add_msg=add_msg)
        self.check_objects_to_subid(ma_env, action_domains)
        self.check_connections(ma_env, action_domains)
        self.check_shunt(ma_env)
        self.check_mask_topo_vect(ma_env, action_domains)
        self.check_action_spaces(ma_env)
    
    def check_n_objects(self, ma_env, domain, space = 'action', add_msg = ""):
        # Check the number of objects in subgrids. The sum must be equal 
        # to the number in the global grid
        
        # Tests if the sum of generator numbers in subgrids is equal to the number of  
        # generators in the original grid.
        assert np.sum([ma_env._subgrids_cls[space][a].n_gen for a in domain.keys()]) == self.env.n_gen, add_msg
        # Tests if the sum of load numbers in subgrids is equal to the number of  
        # load in the original grid.
        assert np.sum([ma_env._subgrids_cls[space][a].n_load for a in domain.keys()]) == self.env.n_load, add_msg
        # Tests if the sum of shunt numbers in subgrids is equal to the number of  
        # shunt in the original grid.
        assert np.sum([ma_env._subgrids_cls[space][a].n_shunt for a in domain.keys()]) == self.env.n_shunt, add_msg
        # Tests if the sum of storage numbers in subgrids is equal to the number of  
        # storage in the original grid.
        assert np.sum([ma_env._subgrids_cls[space][a].n_storage for a in domain.keys()]) == self.env.n_storage, add_msg
        # Tests if the sum of line numbers and interco numbers divided by 2 (since they are counted twice) 
        # in subgrids is equal to the number of lines in the original grid.
        assert np.sum([ma_env._subgrids_cls[space][a].n_line for a in domain.keys()])\
             + np.sum([ma_env._subgrids_cls[space][a].n_interco for a in domain.keys()])/2\
            ==\
                self.env.n_line, add_msg
        
        for agent in domain.keys():
            # We check that local sub_info has good number of objects
            assert np.sum(ma_env._subgrids_cls[space][agent].sub_info)\
                ==\
                ma_env._subgrids_cls[space][agent].n_gen+\
                ma_env._subgrids_cls[space][agent].n_load+\
                ma_env._subgrids_cls[space][agent].n_line*2+\
                ma_env._subgrids_cls[space][agent].n_interco, add_msg
        
            # The number of line_ex/line_or should be equal to the number of lines
            assert len(ma_env._subgrids_cls[space][agent].line_ex_to_subid) == ma_env._subgrids_cls[space][agent].n_line, add_msg
            assert len(ma_env._subgrids_cls[space][agent].line_or_to_subid) == ma_env._subgrids_cls[space][agent].n_line, add_msg
        
        
    def check_objects_to_subid(self, ma_env, domain, space = 'action'):
        
        # Verifies if sub ids are correct   
        for agent in domain.keys():
            
            # Check if load to sub ids are smaller than the number of substations
            assert (ma_env._subgrids_cls[space][agent].load_to_subid < ma_env._subgrids_cls[space][agent].n_sub).all()
            # Check if line_or to sub ids are smaller than the number of substations
            assert (ma_env._subgrids_cls[space][agent].line_or_to_subid < ma_env._subgrids_cls[space][agent].n_sub).all()
            # Check if line_ex to sub ids are smaller than the number of substations
            assert (ma_env._subgrids_cls[space][agent].line_ex_to_subid < ma_env._subgrids_cls[space][agent].n_sub).all()
            # Check if storage to sub ids are smaller than the number of substations
            assert (ma_env._subgrids_cls[space][agent].storage_to_subid < ma_env._subgrids_cls[space][agent].n_sub).all()
            # Check if gen to sub ids are smaller than the number of substations
            assert (ma_env._subgrids_cls[space][agent].gen_to_subid < ma_env._subgrids_cls[space][agent].n_sub).all()
            # Check if interco to sub ids are smaller than the number of substations
            assert (ma_env._subgrids_cls[space][agent].interco_to_subid < ma_env._subgrids_cls[space][agent].n_sub).all()
            if ma_env._subgrids_cls[space][agent].n_shunt:
                # Check if shunt to sub ids are smaller than the number of substations
                assert (ma_env._subgrids_cls[space][agent].shunt_to_subid < ma_env._subgrids_cls[space][agent].n_sub).all()
                
            
            for subid in range(ma_env._subgrids_cls[space][agent].n_sub):
                dict_connected_objects = ma_env._subgrids_cls[space][agent].get_obj_connect_to(substation_id=subid)
                # Check if loads are correctly connected to the same substation
                # as it is given by load_to_subid
                assert (np.where(ma_env._subgrids_cls[space][agent].load_to_subid == subid)\
                    ==\
                    dict_connected_objects["loads_id"]).all()
                # Check if generators are correctly connected to the same substation
                # as it is given by gen_to_subid
                assert (np.where(ma_env._subgrids_cls[space][agent].gen_to_subid == subid)\
                    ==\
                    dict_connected_objects["generators_id"]).all()
                # Check if origin lines are correctly connected to the same substation
                # as it is given by line_or_to_subid
                assert (np.where(ma_env._subgrids_cls[space][agent].line_or_to_subid == subid)\
                    ==\
                    dict_connected_objects["lines_or_id"]).all()
                # Check if extremity lines are correctly connected to the same substation
                # as it is given by line_ex_to_subid
                assert (np.where(ma_env._subgrids_cls[space][agent].line_ex_to_subid == subid)\
                    ==\
                    dict_connected_objects["lines_ex_id"]).all()
                # Check if storages are correctly connected to the same substation
                # as it is given by storage_to_subid
                assert (np.where(ma_env._subgrids_cls[space][agent].storage_to_subid == subid)\
                    ==\
                    dict_connected_objects["storages_id"]).all()
            
    def check_orig_ids(self, ma_env, domain : dict, space = 'action'):
        
        # It tests if the sub_orig_ids give the set of sub ids
        # by concatenating and sorting them
        assert (np.sort(np.concatenate([
            ma_env._subgrids_cls[space][agent].sub_orig_ids 
            for agent in domain.keys()])) == np.arange(ma_env._cent_env.n_sub)).all()
        
        for agent in domain.keys():
            mask_load = ma_env._subgrids_cls[space][agent].mask_load
            mask_gen = ma_env._subgrids_cls[space][agent].mask_gen
            mask_storage = ma_env._subgrids_cls[space][agent].mask_storage
            mask_line_or = ma_env._subgrids_cls[space][agent].mask_line_or
            mask_line_ex = ma_env._subgrids_cls[space][agent].mask_line_ex
            mask_shunt = ma_env._subgrids_cls[space][agent].mask_shunt
            mask_interco = ma_env._subgrids_cls[space][agent].mask_interco
            # It tests if the sub_orig_ids are correct and
            # equal to the domain given 
            assert (ma_env._subgrids_cls[space][agent].sub_orig_ids == np.sort(domain[agent])).all()
            # We check that we have the correct generators original ids
            # Ids should be the same as those given by masks 
            assert (ma_env._subgrids_cls[space][agent].gen_orig_ids\
                ==\
                    np.arange(ma_env._cent_env.n_gen)[mask_gen]).all()
            # We check that we have the correct loads original ids
            # Ids should be the same as those given by masks 
            assert (ma_env._subgrids_cls[space][agent].load_orig_ids\
                ==\
                    np.arange(ma_env._cent_env.n_load)[mask_load]).all()
            # We check that we have the correct storage original ids
            # Ids should be the same as those given by masks 
            assert (ma_env._subgrids_cls[space][agent].storage_orig_ids\
                ==\
                    np.arange(ma_env._cent_env.n_storage)[mask_storage]).all()
            # We check that we have the correct lines original ids
            # Ids should be the same as those given by line_or masks 
            assert (ma_env._subgrids_cls[space][agent].line_orig_ids\
                ==\
                    np.arange(ma_env._cent_env.n_line)[mask_line_or]).all()
            # We check that we have the correct generators original ids
            # Ids should be the same as those given by line_ex masks 
            assert (ma_env._subgrids_cls[space][agent].line_orig_ids\
                ==\
                    np.arange(ma_env._cent_env.n_line)[mask_line_ex]).all()
            
            if ma_env._subgrids_cls[space][agent].n_shunt > 0:
                # We check that we have the correct shunt original ids
                # Ids should be the same as those given by masks 
                assert (ma_env._subgrids_cls[space][agent].shunt_orig_ids\
                    ==\
                        np.arange(ma_env._cent_env.n_shunt)[mask_shunt]).all()
            # We check that we have the correct interconnections original ids
            # Ids should be the same as those given by masks     
            assert (ma_env._subgrids_cls[space][agent].interco_to_lineid\
                ==\
                    np.arange(ma_env._cent_env.n_line)[mask_interco]).all()
            
    def check_connections(self, ma_env, domain, space = 'action'):
        # We check if the objects are connected to same subids
        # in local/global grids and vice-versa.
        
        for agent in domain.keys():
            # Assert that the local sub_info is equal to the global sub_info
            # in the same substations 
            assert (ma_env._subgrids_cls[space][agent].sub_info\
                ==\
                    ma_env._cent_env.sub_info[
                        ma_env._subgrids_cls[space][agent].sub_orig_ids
                    ]).all()
            
            # We check if a load is on a substation on the subgrid,
            # it is also on the original grid
            assert (ma_env._subgrids_cls[space][agent].sub_orig_ids[
                        ma_env._subgrids_cls[space][agent].load_to_subid]\
                ==\
                    ma_env._cent_env.load_to_subid[
                        ma_env._subgrids_cls[space][agent].mask_load
                    ]).all()
            # We check if a generator is on a substation on the subgrid,
            # it is also on the original grid
            assert (ma_env._subgrids_cls[space][agent].sub_orig_ids[
                        ma_env._subgrids_cls[space][agent].gen_to_subid]\
                ==\
                    ma_env._cent_env.gen_to_subid[
                        ma_env._subgrids_cls[space][agent].mask_gen
                    ]).all()
            # We check if a storage is on a substation on the subgrid,
            # it is also on the original grid
            assert (ma_env._subgrids_cls[space][agent].sub_orig_ids[
                        ma_env._subgrids_cls[space][agent].storage_to_subid]\
                ==\
                    ma_env._cent_env.storage_to_subid[
                        ma_env._subgrids_cls[space][agent].mask_storage
                    ]).all()
            # We check if a shunt is on a substation on the subgrid,
            # it is also on the original grid
            # This test didn't pass with the previous version
            assert (ma_env._subgrids_cls[space][agent].sub_orig_ids[
                        ma_env._subgrids_cls[space][agent].shunt_to_subid]\
                ==\
                    ma_env._cent_env.shunt_to_subid[
                        ma_env._subgrids_cls[space][agent].mask_shunt
                    ]).all()
            # We check if a line_ex is on a substation on the subgrid,
            # it is also on the original grid
            assert (ma_env._subgrids_cls[space][agent].sub_orig_ids[
                        ma_env._subgrids_cls[space][agent].line_ex_to_subid]\
                ==\
                    ma_env._cent_env.line_ex_to_subid[
                        ma_env._subgrids_cls[space][agent].mask_line_ex
                    ]).all()
            # We check if a line_or is on a substation on the subgrid,
            # it is also on the original grid
            assert (ma_env._subgrids_cls[space][agent].sub_orig_ids[
                        ma_env._subgrids_cls[space][agent].line_or_to_subid]\
                ==\
                    ma_env._cent_env.line_or_to_subid[
                        ma_env._subgrids_cls[space][agent].mask_line_or
                    ]).all()
            # We check if an interconnection is on a substation on the subgrid,
            # it is also on the original grid (line_or)
            assert (ma_env._subgrids_cls[space][agent].sub_orig_ids[
                        ma_env._subgrids_cls[space][agent].interco_to_subid][
                            ma_env._subgrids_cls[space][agent].interco_is_origin]\
                ==\
                    ma_env._cent_env.line_or_to_subid[
                        ma_env._subgrids_cls[space][agent].mask_interco
                    ][
                        ma_env._subgrids_cls[space][agent].interco_is_origin
                ]).all()
            # We check if an interconnection is on a substation on the subgrid,
            # it is also on the original grid (line_ex)
            assert (ma_env._subgrids_cls[space][agent].sub_orig_ids[
                        ma_env._subgrids_cls[space][agent].interco_to_subid][
                            ~ma_env._subgrids_cls[space][agent].interco_is_origin]\
                ==\
                    ma_env._cent_env.line_ex_to_subid[
                        ma_env._subgrids_cls[space][agent].mask_interco
                    ][
                        ~ma_env._subgrids_cls[space][agent].interco_is_origin
                ]).all()
            
        # we check that if 2 elements are on the same substation in the original grid, 
        # they are on the same substation in the corresponding subgrid
        for sub_origin_id in range(ma_env._cent_env.n_sub):
            
            agents = [k for k, v in domain.items() if sub_origin_id in v]
            # The corresponding sustation must be only in one domain
            # i.e. no intersection between domains
            assert len(agents) == 1
            agent = agents[0]
            
            subids = np.where(ma_env._subgrids_cls[space][agent].sub_orig_ids == sub_origin_id)
            # domains must not have duplicates
            assert len(subids) == 1
            subid = subids[0]
            
            # We extract the local and global connection dicts
            dict_local = ma_env._subgrids_cls[space][agent].get_obj_connect_to(substation_id=subid)
            dict_global = self.env.get_obj_connect_to(
                substation_id=sub_origin_id
            )
            # We check if we have the same number of elements
            assert dict_local['nb_elements'] == dict_global['nb_elements']
            # We check if the original ids of loads in the local dict
            # are the same as the loads in the global dict 
            assert (dict_global['loads_id']\
                ==\
                    ma_env._subgrids_cls[space][agent].load_orig_ids[dict_local['loads_id']]
            ).all()
            # We check if the original ids of generators in the local dict
            # are the same as the generators in the global dict 
            assert (dict_global['generators_id']\
                ==\
                    ma_env._subgrids_cls[space][agent].gen_orig_ids[dict_local['generators_id']]
            ).all()
            # We check if the original ids of storages in the local dict
            # are the same as the storages in the global dict 
            assert (dict_global['storages_id']\
                ==\
                    ma_env._subgrids_cls[space][agent].storage_orig_ids[dict_local['storages_id']]
            ).all()
            # We check if the original ids of line_or in the local dict
            # are the same as the line_or in the global dict 
            # For lines, we take into account interconnections based on their nature (line_or or line_ex)
            assert (dict_global['lines_or_id']\
                ==\
                    np.sort(np.concatenate((
                        ma_env._subgrids_cls[space][agent].line_orig_ids[dict_local['lines_or_id']],
                        ma_env._subgrids_cls[space][agent].interco_to_lineid[dict_local['intercos_id']][
                            ma_env._subgrids_cls[space][agent].interco_is_origin[dict_local['intercos_id']]
                        ]
                    )))
            ).all()
            # We check if the original ids of line_ex in the local dict
            # are the same as the line_ex in the global dict 
            # For lines, we take into account interconnections based on their nature (line_or or line_ex)
            assert (dict_global['lines_ex_id']\
                ==\
                    np.sort(np.concatenate((
                        ma_env._subgrids_cls[space][agent].line_orig_ids[dict_local['lines_ex_id']],
                        ma_env._subgrids_cls[space][agent].interco_to_lineid[dict_local['intercos_id']][
                            ~ma_env._subgrids_cls[space][agent].interco_is_origin[dict_local['intercos_id']]
                        ]
                    )))
            ).all()
                
    def check_shunt(self, ma_env, space = "action"):
        # Test for shunts
        for agent in ma_env.agents:
            assert ma_env._subgrids_cls[space][agent].shunts_data_available \
                ==\
                    self.env.shunts_data_available 
                    
            if ma_env._subgrids_cls[space][agent].n_shunt > 0:
                # We check that we have the correct shunt original ids
                # Ids should be the same as those given by masks 
                assert (ma_env._subgrids_cls[space][agent].shunt_orig_ids\
                    ==\
                        np.arange(ma_env._cent_env.n_shunt)[
                            ma_env._subgrids_cls[space][agent].mask_shunt
                        ]
                ).all()
                # Check if shunt to sub ids are smaller than the number of substations
                assert (ma_env._subgrids_cls[space][agent].shunt_to_subid < ma_env._subgrids_cls[space][agent].n_sub).all()
            # This test didn't pass with the previous version
            # We check if the shunt is connected to the same
            # substation in both local and global grids
            assert (ma_env._subgrids_cls[space][agent].sub_orig_ids[
                        ma_env._subgrids_cls[space][agent].shunt_to_subid]\
                ==\
                    ma_env._cent_env.shunt_to_subid[
                        ma_env._subgrids_cls[space][agent].mask_shunt
                    ]).all()
    
    def check_mask_topo_vect(self, ma_env, domain, space="action"):
        for agent in domain.keys():
            subgrid_cls = ma_env._subgrids_cls[space][agent]
            orig_grid_cls = type(ma_env._cent_env)
            mask_orig_pos_topo_vect = subgrid_cls.mask_orig_pos_topo_vect
            if np.all(mask_orig_pos_topo_vect):
                raise AssertionError("Some agent would have all the grid")
            if np.all(~mask_orig_pos_topo_vect):
                raise AssertionError("Some agent would have all the grid")
            
            assert mask_orig_pos_topo_vect.size == orig_grid_cls.dim_topo, "mask do not corresponds to original grid size"
            
            if np.any(~mask_orig_pos_topo_vect[orig_grid_cls.load_pos_topo_vect[subgrid_cls.load_orig_ids]]):
                raise AssertionError("some loads are deactivated in the mask pos topo vect")
    
            if np.any(~mask_orig_pos_topo_vect[orig_grid_cls.gen_pos_topo_vect[subgrid_cls.gen_orig_ids]]):
                raise AssertionError("some gens are deactivated in the mask pos topo vect")
    
            if np.any(~mask_orig_pos_topo_vect[orig_grid_cls.storage_pos_topo_vect[subgrid_cls.storage_orig_ids]]):
                raise AssertionError("some gens are deactivated in the mask pos topo vect")
    
            if np.any(~mask_orig_pos_topo_vect[orig_grid_cls.line_or_pos_topo_vect[subgrid_cls.line_orig_ids]]):
                raise AssertionError("some line or are deactivated in the mask pos topo vect")
            
            if np.any(~mask_orig_pos_topo_vect[orig_grid_cls.line_ex_pos_topo_vect[subgrid_cls.line_orig_ids]]):
                raise AssertionError("some line ex are deactivated in the mask pos topo vect")
            
            interco_pos_topo_vect = orig_grid_cls.line_or_pos_topo_vect[subgrid_cls.interco_to_lineid]
            interco_pos_topo_vect[~subgrid_cls.interco_is_origin] = orig_grid_cls.line_ex_pos_topo_vect[subgrid_cls.interco_to_lineid][~subgrid_cls.interco_is_origin]
            if np.any(~mask_orig_pos_topo_vect[interco_pos_topo_vect]):
                raise AssertionError("some interco are deactivated in the mask pos topo vect")
            
<<<<<<< HEAD
    
    def check_action_spaces(self, ma_env):
        # This function checks if the action space is correctly
        # created from _subgrids_cls['action']
        # TODO more tests 
        for agent in ma_env.agents:
            # We test if they have the same topological dimension
            assert ma_env.action_spaces[agent].dim_topo\
                ==\
                    ma_env._subgrids_cls['action'][agent].dim_topo
                    
            # It checks if the number of True values in the mask is
            # equal to the length of actions' _set_topo_vect
            assert len(ma_env.action_spaces[agent]({})._set_topo_vect)\
                ==\
                    np.sum(ma_env._subgrids_cls['action'][agent].mask_orig_pos_topo_vect)
                    
            # Checks if they both have the same load_pos_topo_vect
            assert ma_env.action_spaces[agent].load_pos_topo_vect\
                ==\
                    ma_env._subgrids_cls['action'][agent].load_pos_topo_vect 
            
            # Checks if they both have the same gen_pos_topo_vect
            assert ma_env.action_spaces[agent].gen_pos_topo_vect\
                ==\
                    ma_env._subgrids_cls['action'][agent].gen_pos_topo_vect 
            
            # Checks if they both have the same line_or_pos_topo_vect
            assert ma_env.action_spaces[agent].line_or_pos_topo_vect\
                ==\
                    ma_env._subgrids_cls['action'][agent].line_or_pos_topo_vect 
                    
            # Checks if they both have the same line_ex_pos_topo_vect
            assert ma_env.action_spaces[agent].line_ex_pos_topo_vect\
                ==\
                    ma_env._subgrids_cls['action'][agent].line_ex_pos_topo_vect 
                    
            # Checks if they both have the same storage_pos_topo_vect
            assert ma_env.action_spaces[agent].storage_pos_topo_vect\
                ==\
                    ma_env._subgrids_cls['action'][agent].storage_pos_topo_vect 
            
            # Checks if they both have the same interco_pos_topo_vect
            assert ma_env.action_spaces[agent].interco_pos_topo_vect\
                ==\
                    ma_env._subgrids_cls['action'][agent].interco_pos_topo_vect 
        
    
    def test_local_action_to_global_set_bus(self):
        # TODO 
        np.random.seed(0)
        for agent in self.ma_env.agents:
            # Test for loads
            local_load_id = np.random.randint(0, self.ma_env._subgrids_cls['action'][agent].n_load)
            local_act = self.ma_env.action_spaces[agent]({
                'set_bus' : 
                    (self.ma_env.action_spaces[agent].load_pos_topo_vect[local_load_id], 2)
            })
            #local_act = self.ma_env.action_spaces[agent]({})
            #local_act.load_set_bus = [(local_load_id, 2)]
            global_act = self.ma_env._local_action_to_global(agent, local_act)
            global_load_id = self.ma_env._subgrids_cls['action'][agent].load_orig_ids[local_load_id]
            ref_global_act = self.ma_env._cent_env.action_space({
                'set_bus' : 
                    (self.ma_env._cent_env.action_space.load_pos_topo_vect[global_load_id], 2)
            })
            assert (global_act.set_bus == ref_global_act.set_bus).all()
            assert global_act._modif_set_bus == ref_global_act._modif_set_bus
            
            # Test for gens
            local_gen_id = np.random.randint(0, self.ma_env._subgrids_cls['action'][agent].n_gen)
            local_act = self.ma_env.action_spaces[agent]({
                'set_bus' : 
                    (self.ma_env.action_spaces[agent].gen_pos_topo_vect[local_gen_id], 2)
            })
            #local_act = self.ma_env.action_spaces[agent]({})
            #local_act.gen_set_bus = [(local_gen_id, 2)]
            global_act = self.ma_env._local_action_to_global(agent, local_act)
            global_gen_id = self.ma_env._subgrids_cls['action'][agent].gen_orig_ids[local_gen_id]
            ref_global_act = self.ma_env._cent_env.action_space({
                'set_bus' : 
                    (self.ma_env._cent_env.action_space.gen_pos_topo_vect[global_gen_id], 2)
            })
            assert (global_act.set_bus == ref_global_act.set_bus).all()
            assert global_act._modif_set_bus == ref_global_act._modif_set_bus
            
            # Test for line_ors
            local_line_or_id = np.random.randint(0, self.ma_env._subgrids_cls['action'][agent].n_line)
            local_act = self.ma_env.action_spaces[agent]({
                'set_bus' : 
                    (self.ma_env.action_spaces[agent].line_or_pos_topo_vect[local_line_or_id], 2)
            })
            #local_act = self.ma_env.action_spaces[agent]({})
            #local_act.line_or_set_bus = [(local_line_or_id, 2)]
            global_act = self.ma_env._local_action_to_global(agent, local_act)
            global_line_or_id = self.ma_env._subgrids_cls['action'][agent].line_orig_ids[local_line_or_id]
            ref_global_act = self.ma_env._cent_env.action_space({
                'set_bus' : 
                    (self.ma_env._cent_env.action_space.line_or_pos_topo_vect[global_line_or_id], 2)
            })
            assert (global_act.set_bus == ref_global_act.set_bus).all()
            assert global_act._modif_set_bus == ref_global_act._modif_set_bus
            
            # Test for line_exs
            local_line_ex_id = np.random.randint(0, self.ma_env._subgrids_cls['action'][agent].n_line)
            local_act = self.ma_env.action_spaces[agent]({
                'set_bus' : 
                    (self.ma_env.action_spaces[agent].line_ex_pos_topo_vect[local_line_ex_id], 2)
            })
            #local_act = self.ma_env.action_spaces[agent]({})
            #local_act.line_ex_set_bus = [(local_line_ex_id, 2)]
            global_act = self.ma_env._local_action_to_global(agent, local_act)
            global_line_ex_id = self.ma_env._subgrids_cls['action'][agent].line_orig_ids[local_line_ex_id]
            ref_global_act = self.ma_env._cent_env.action_space({
                'set_bus' : 
                    (self.ma_env._cent_env.action_space.line_ex_pos_topo_vect[global_line_ex_id], 2)
            })
            assert (global_act.set_bus == ref_global_act.set_bus).all()
            assert global_act._modif_set_bus == ref_global_act._modif_set_bus
            
            # Test for storages
            if self.ma_env._subgrids_cls['action'][agent].n_storage > 0:
                local_storage_id = np.random.randint(0, self.ma_env._subgrids_cls['action'][agent].n_storage)
                local_act = self.ma_env.action_spaces[agent]({
                    'set_bus' : 
                        (self.ma_env.action_spaces[agent].storage_pos_topo_vect[local_storage_id], 2)
                })
                #local_act = self.ma_env.action_spaces[agent]({})
                #local_act.storage_set_bus = [(local_storage_id, 2)]
                global_act = self.ma_env._local_action_to_global(agent, local_act)
                global_storage_id = self.ma_env._subgrids_cls['action'][agent].storage_orig_ids[local_storage_id]
                ref_global_act = self.ma_env._cent_env.action_space({
                    'set_bus' : 
                        (self.ma_env._cent_env.action_space.storage_pos_topo_vect[global_storage_id], 2)
                })
                assert (global_act.set_bus == ref_global_act.set_bus).all()
                assert global_act._modif_set_bus == ref_global_act._modif_set_bus
            
    #def test_local_action_to_global_change_bus(self):
    #    # TODO 
    #    np.random.seed(0)
    #    for agent in self.ma_env.agents:
    #        # Test for loads
    #        local_load_id = np.random.randint(0, self.ma_env._subgrids_cls['action'][agent].n_load)
    #        #local_act = self.ma_env.action_spaces[agent]({
    #        #    'change_bus' : 
    #        #        (self.ma_env.action_spaces[agent].load_pos_topo_vect[local_load_id], 2)
    #        #})
    #        local_act = self.ma_env.action_spaces[agent]({})
    #        local_act.load_change_bus = [local_load_id]
    #        
    #        global_act = self.ma_env._local_action_to_global(agent, local_act)
    #        
    #        global_load_id = self.ma_env._subgrids_cls['action'][agent].load_orig_ids[local_load_id]
    #        ref_global_act = self.ma_env._cent_env.action_space({
    #            'change_bus' : 
    #                self.ma_env._cent_env.action_space.load_pos_topo_vect[global_load_id]
    #        })
    #        assert (global_act.change_bus == ref_global_act.change_bus).all()
    #        assert global_act._modif_change_bus == ref_global_act._modif_change_bus
    #        
    #        # Test for gens
    #        local_gen_id = np.random.randint(0, self.ma_env._subgrids_cls['action'][agent].n_gen)
    #        #local_act = self.ma_env.action_spaces[agent]({
    #        #    'change_bus' : 
    #        #        (self.ma_env.action_spaces[agent].gen_pos_topo_vect[local_gen_id], 2)
    #        #})
    #        local_act = self.ma_env.action_spaces[agent]({})
    #        local_act.gen_change_bus = [local_gen_id]
    #        
    #        global_act = self.ma_env._local_action_to_global(agent, local_act)
    #        
    #        global_gen_id = self.ma_env._subgrids_cls['action'][agent].gen_orig_ids[local_gen_id]
    #        ref_global_act = self.ma_env._cent_env.action_space({
    #            'change_bus' : 
    #                self.ma_env._cent_env.action_space.gen_pos_topo_vect[global_gen_id]
    #        })
    #        assert (global_act.change_bus == ref_global_act.change_bus).all()
    #        assert global_act._modif_change_bus == ref_global_act._modif_change_bus
    #        
    #        # Test for line_ors
    #        local_line_or_id = np.random.randint(0, self.ma_env._subgrids_cls['action'][agent].n_line)
    #        #local_act = self.ma_env.action_spaces[agent]({
    #        #    'change_bus' : 
    #        #        (self.ma_env.action_spaces[agent].line_or_pos_topo_vect[local_line_or_id], 2)
    #        #})
    #        local_act = self.ma_env.action_spaces[agent]({})
    #        local_act.line_or_change_bus = [local_line_or_id]
    #        
    #        global_act = self.ma_env._local_action_to_global(agent, local_act)
    #        
    #        global_line_or_id = self.ma_env._subgrids_cls['action'][agent].line_orig_ids[local_line_or_id]
    #        ref_global_act = self.ma_env._cent_env.action_space({
    #            'change_bus' : 
    #                self.ma_env._cent_env.action_space.line_or_pos_topo_vect[global_line_or_id]
    #        })
    #        assert (global_act.change_bus == ref_global_act.change_bus).all()
    #        assert global_act._modif_change_bus == ref_global_act._modif_change_bus
    #        
    #        # Test for line_exs
    #        local_line_ex_id = np.random.randint(0, self.ma_env._subgrids_cls['action'][agent].n_line)
    #        #local_act = self.ma_env.action_spaces[agent]({
    #        #    'change_bus' : 
    #        #        (self.ma_env.action_spaces[agent].line_ex_pos_topo_vect[local_line_ex_id], 2)
    #        #})
    #        local_act = self.ma_env.action_spaces[agent]({})
    #        local_act.line_ex_change_bus = [local_line_ex_id]
    #        
    #        global_act = self.ma_env._local_action_to_global(agent, local_act)
    #        
    #        global_line_ex_id = self.ma_env._subgrids_cls['action'][agent].line_orig_ids[local_line_ex_id]
    #        ref_global_act = self.ma_env._cent_env.action_space({
    #            'change_bus' : 
    #                self.ma_env._cent_env.action_space.line_ex_pos_topo_vect[global_line_ex_id]
    #        })
    #        assert (global_act.change_bus == ref_global_act.change_bus).all()
    #        assert global_act._modif_change_bus == ref_global_act._modif_change_bus
    #        
    #        # Test for storages
    #        if self.ma_env._subgrids_cls['action'][agent].n_storage > 0:
    #            local_storage_id = np.random.randint(0, self.ma_env._subgrids_cls['action'][agent].n_storage)
    #            #local_act = self.ma_env.action_spaces[agent]({
    #            #    'change_bus' : 
    #            #        (self.ma_env.action_spaces[agent].storage_pos_topo_vect[local_storage_id], 2)
    #            #})
    #            local_act = self.ma_env.action_spaces[agent]({})
    #            local_act.storage_change_bus = [local_storage_id]
    #            
    #            global_act = self.ma_env._local_action_to_global(agent, local_act)
    #            
    #            global_storage_id = self.ma_env._subgrids_cls['action'][agent].storage_orig_ids[local_storage_id]
    #            ref_global_act = self.ma_env._cent_env.action_space({
    #                'change_bus' : 
    #                    self.ma_env._cent_env.action_space.storage_pos_topo_vect[global_storage_id]
    #            })
    #            assert (global_act.change_bus == ref_global_act.change_bus).all()
    #            assert global_act._modif_change_bus == ref_global_act._modif_change_bus

        
    #TODO other actions 
    # V0
    # change_bus,
    # redispatch
    # curtail
    # change_line_status
    # set_line_status
    # set_storage
    
    # TODO v0.1
    # Topo actions on interconnections
    
    # TODO v0.2
    # change_interco_status
    # set_...

    
=======
    def test_action_spaces(self):        
        action_domains = {
            'agent_0' : [0,1,2,3, 4],
            'agent_1' : [5,6,7,8,9,10,11,12,13]
        }
        space = "action"
        ma_env = MultiAgentEnv(self.env,
                               action_domains,
                               _add_to_name="_test_build_subgrid_obj")
        for agent in ma_env.agents:
            assert ma_env.action_spaces[agent].dim_topo == ma_env._subgrids_cls[space][agent].dim_topo, f"wrong dimension of action space for agent {agent}"
            do_nothing = ma_env.action_spaces[agent]({})
            assert do_nothing.dim_topo == ma_env._subgrids_cls[space][agent].dim_topo, f"wrong dimension of action for agent {agent}"
            
            # check name of classes are correct
            assert re.sub("^SubGridAction", "", type(do_nothing).__name__) == re.sub("^SubGridActionSpace", "", type(ma_env.action_spaces[agent]).__name__)

        
>>>>>>> 57c97168
if __name__ == "__main__":
    unittest.main()<|MERGE_RESOLUTION|>--- conflicted
+++ resolved
@@ -599,7 +599,6 @@
             if np.any(~mask_orig_pos_topo_vect[interco_pos_topo_vect]):
                 raise AssertionError("some interco are deactivated in the mask pos topo vect")
             
-<<<<<<< HEAD
     
     def check_action_spaces(self, ma_env):
         # This function checks if the action space is correctly
@@ -856,7 +855,6 @@
     # set_...
 
     
-=======
     def test_action_spaces(self):        
         action_domains = {
             'agent_0' : [0,1,2,3, 4],
@@ -875,6 +873,5 @@
             assert re.sub("^SubGridAction", "", type(do_nothing).__name__) == re.sub("^SubGridActionSpace", "", type(ma_env.action_spaces[agent]).__name__)
 
         
->>>>>>> 57c97168
 if __name__ == "__main__":
     unittest.main()