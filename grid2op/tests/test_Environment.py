# Copyright (c) 2019-2020, RTE (https://www.rte-france.com)
# See AUTHORS.txt
# This Source Code Form is subject to the terms of the Mozilla Public License, version 2.0.
# If a copy of the Mozilla Public License, version 2.0 was not distributed with this file,
# you can obtain one at http://mozilla.org/MPL/2.0/.
# SPDX-License-Identifier: MPL-2.0
# This file is part of Grid2Op, Grid2Op a testbed platform to model sequential decision making in power systems.

import copy
import pdb
import time
import warnings

from grid2op.tests.helper_path_test import *

from grid2op.Exceptions import *
from grid2op.Environment import Environment
from grid2op.Backend import PandaPowerBackend
from grid2op.Parameters import Parameters
from grid2op.Chronics import ChronicsHandler, GridStateFromFile, ChangeNothing
from grid2op.Reward import L2RPNReward
from grid2op.MakeEnv import make
from grid2op.Rules import RulesChecker, DefaultRules
from grid2op.Action import *

DEBUG = False
PROFILE_CODE = False
if PROFILE_CODE:
    import cProfile


class TestLoadingBackendPandaPower(unittest.TestCase):
    def setUp(self):
        # powergrid
        self.backend = PandaPowerBackend()
        self.path_matpower = PATH_DATA_TEST_PP
        self.case_file = "test_case14.json"

        # chronics
        self.path_chron = os.path.join(PATH_CHRONICS, "chronics")
        self.chronics_handler = ChronicsHandler(chronicsClass=GridStateFromFile, path=self.path_chron)

        self.tolvect = 1e-2
        self.tol_one = 1e-5
        self.id_chron_to_back_load = np.array([0, 1, 10, 2, 3, 4, 5, 6, 7, 8, 9])

        # force the verbose backend
        self.backend.detailed_infos_for_cascading_failures = True

        self.names_chronics_to_backend = {"loads": {"2_C-10.61": 'load_1_0', "3_C151.15": 'load_2_1',
                                                    "14_C63.6": 'load_13_2', "4_C-9.47": 'load_3_3',
                                                    "5_C201.84": 'load_4_4',
                                                    "6_C-6.27": 'load_5_5', "9_C130.49": 'load_8_6',
                                                    "10_C228.66": 'load_9_7',
                                                    "11_C-138.89": 'load_10_8', "12_C-27.88": 'load_11_9',
                                                    "13_C-13.33": 'load_12_10'},
                                          "lines": {'1_2_1': '0_1_0', '1_5_2': '0_4_1', '9_10_16': '8_9_2',
                                                    '9_14_17': '8_13_3',
                                                    '10_11_18': '9_10_4', '12_13_19': '11_12_5', '13_14_20': '12_13_6',
                                                    '2_3_3': '1_2_7', '2_4_4': '1_3_8', '2_5_5': '1_4_9',
                                                    '3_4_6': '2_3_10',
                                                    '4_5_7': '3_4_11', '6_11_11': '5_10_12', '6_12_12': '5_11_13',
                                                    '6_13_13': '5_12_14', '4_7_8': '3_6_15', '4_9_9': '3_8_16',
                                                    '5_6_10': '4_5_17',
                                                    '7_8_14': '6_7_18', '7_9_15': '6_8_19'},
                                          "prods": {"1_G137.1": 'gen_0_4', "3_G36.31": "gen_2_1", "6_G63.29": "gen_5_2",
                                                    "2_G-56.47": "gen_1_0", "8_G40.43": "gen_7_3"},
                                          }

        # _parameters for the environment
        self.env_params = Parameters()

        self.env = Environment(init_grid_path=os.path.join(self.path_matpower, self.case_file),
                               backend=self.backend,
                               chronics_handler=self.chronics_handler,
                               parameters=self.env_params,
                               names_chronics_to_backend=self.names_chronics_to_backend)

    def tearDown(self):
        pass

    def compare_vect(self, pred, true):
        return np.max(np.abs(pred- true)) <= self.tolvect

    def test_step_doesnt_change_action(self):
        act = self.env.action_space()
        act_init = copy.deepcopy(act)
        res = self.env.step(act)
        assert act == act_init

    def test_load_env(self):
        """
        Just executes the SetUp and tearDown functions.
        :return:
        """
        if DEBUG:
            if PROFILE_CODE:
                cp = cProfile.Profile()
                cp.enable()
            import pandapower as pp
            nb_powerflow = 5000
            beg_ = time.time()
            for i in range(nb_powerflow):
                pp.runpp(self.backend._grid)
            end_ = time.time()
            print("Time to compute {} powerflows: {:.2f}".format(nb_powerflow, end_-beg_))
            if PROFILE_CODE:
                cp.disable()
                cp.print_stats(sort="tottime")
        pass

    def test_proper_injection_at_first(self):
        injs_act, *_ = self.env.backend.loads_info()
        # below: row as found in the file
        vect = np.array([18.8, 86.5, 44.5, 7.1, 10.4, 27.6, 8.1, 3.2, 5.6, 11.9, 13.6])
        # now it's in the "backend" order (ie properly reordered)
        vect = vect[self.id_chron_to_back_load]
        # and now i make sure everything is working as intentended
        assert self.compare_vect(injs_act, vect)

    def test_proper_voltage_modification(self):
        do_nothing = self.env.helper_action_player({})
        obs, reward, done, info = self.env.step(do_nothing)  # should load the first time stamp
        vect = np.array([143.9, 139.1,   0.2,  13.3, 146. ])
        assert self.compare_vect(obs.prod_v, vect), "Production voltages setpoint have not changed at first time step"
        obs, reward, done, info = self.env.step(do_nothing)  # should load the first time stamp
        vect = np.array([145.3, 140.4,   0.2,  13.5, 147.4])
        assert self.compare_vect(obs.prod_v, vect), "Production voltages setpoint have not changed at second time step"

    def test_number_of_timesteps(self):
        for i in range(287):
            do_nothing = self.env.helper_action_player({})
            obs, reward, done, info = self.env.step(do_nothing)  # should load the first time stamp
        injs_act, *_ = self.env.backend.loads_info()
        vect = np.array([19.0, 87.9, 44.4, 7.2, 10.4, 27.5, 8.4, 3.2, 5.7, 12.2, 13.6])
        vect = vect[self.id_chron_to_back_load]
        assert self.compare_vect(injs_act, vect)

    def test_stop_right_time(self):
        done = False
        i = 0
        while not done:
            do_nothing = self.env.helper_action_player({})
            obs, reward, done, info = self.env.step(do_nothing)  # should load the first time stamp
            i += 1
        assert i == 287

    def test_reward(self):
        done = False
        i = 0
        self.chronics_handler.next_chronics()
        self.env = Environment(init_grid_path=os.path.join(self.path_matpower, self.case_file),
                               backend=self.backend,
                               chronics_handler=self.chronics_handler,
                               parameters=self.env_params,
                               rewardClass=L2RPNReward,
                               names_chronics_to_backend=self.names_chronics_to_backend)
        if PROFILE_CODE:
            cp = cProfile.Profile()
            cp.enable()
        beg_ = time.time()
        cum_reward = 0
        while not done:
            do_nothing = self.env.helper_action_player({})
            obs, reward, done, info = self.env.step(do_nothing)  # should load the first time stamp
            cum_reward += reward
            i += 1
        end_ = time.time()
        if DEBUG:
            msg_ = "\nEnv: {:.2f}s\n\t - apply act {:.2f}s\n\t - run pf: {:.2f}s\n\t - env update + observation: {:.2f}s\nTotal time: {:.2f}\nCumulative reward: {:1f}"
            print(msg_.format(
                self.env._time_apply_act+self.env._time_powerflow+self.env._time_extract_obs,
                self.env._time_apply_act, self.env._time_powerflow, self.env._time_extract_obs, end_-beg_, cum_reward))
        if PROFILE_CODE:
            cp.disable()
            cp.print_stats(sort="tottime")
        assert i == 287, "Wrong number of timesteps"
        assert np.abs(cum_reward - 5739.92911) <= self.tol_one, "Wrong reward"


class TestIllegalAmbiguous(unittest.TestCase):
    """
    This function test that the behaviour of "step" is the one we want: it does nothing if an action if ambiguous
    or illegal

    """
    def setUp(self):
        # powergrid
        self.tolvect = 1e-2
        self.tol_one = 1e-4
        self.env = make("case5_example")

    def tearDown(self):
        self.env.close()

    def compare_vect(self, pred, true):
        return np.max(np.abs(pred- true)) <= self.tolvect

    def test_ambiguous_detected(self):
        act = self.env.helper_action_player({"set_line_status": [(1, 1)]})
        obs, reward, done, info = self.env.step(act)
        assert info['is_ambiguous']
        assert not info["is_illegal"]

    def test_notambiguous_correct(self):
        act = self.env.helper_action_player({"set_line_status": [(1, -1)]})
        obs, reward, done, info = self.env.step(act)
        assert not info['is_ambiguous']
        assert not info["is_illegal"]
        assert np.sum(obs.line_status) == 7

    def test_illegal_detected(self):
        act = self.env.helper_action_player({"set_line_status": [(1, -1)]})
        self.env.game_rules = RulesChecker(legalActClass=DefaultRules)
        self.env.times_before_line_status_actionable[1] = 1
        obs, reward, done, info = self.env.step(act)

        # the action is illegal and it has not been implemented on the powergrid
        assert not info['is_ambiguous']
        assert info["is_illegal"]
        assert np.sum(obs.line_status) == 8


class TestOtherReward(unittest.TestCase):
    """
    This function test that the behaviour of "step" is the one we want: it does nothing if an action if ambiguous
    or illegal

    """
    def setUp(self):
        # powergrid
        self.tolvect = 1e-2
        self.tol_one = 1e-4
        self.env = make("case5_example", reward_class=L2RPNReward, other_rewards={"test": L2RPNReward})

    def tearDown(self):
        self.env.close()

    def test_make(self):
        _ = self.env.reset()
        obs, reward, done, info = self.env.step(self.env.action_space())
        assert "rewards" in info
        assert "test" in info["rewards"]
        assert np.abs(info["rewards"]["test"] - reward) <= self.tol_one

    def test_simulate(self):
        obs = self.env.reset()
        obs_simu, reward_simu, done_simu, info_simu = obs.simulate(self.env.action_space())
        assert "rewards" in info_simu
        assert "test" in info_simu["rewards"]
        assert np.abs(info_simu["rewards"]["test"] - reward_simu) <= self.tol_one


class TestAttachLayout(unittest.TestCase):
    def test_attach(self):
        my_layout = [(0, 0), (0, 400), (200, 400), (400, 400), (400, 0)]
        with make("case5_example", reward_class=L2RPNReward, other_rewards={"test": L2RPNReward}) as env:
            env.attach_layout(my_layout)
            act = env.action_space()
            dict_act = act.to_dict()
            assert "grid_layout" in dict_act
            assert dict_act["grid_layout"] == {k: [x,y] for k,(x,y) in zip(env.name_sub, my_layout)}
            dict_ = env.helper_action_player.to_dict()
            assert "grid_layout" in dict_
            assert dict_["grid_layout"] == {k: [x,y] for k,(x,y) in zip(env.name_sub, my_layout)}
            dict_ = env.helper_action_env.to_dict()
            assert "grid_layout" in dict_
            assert dict_["grid_layout"] == {k: [x,y] for k,(x,y) in zip(env.name_sub, my_layout)}
            dict_ = env.helper_observation.to_dict()
            assert "grid_layout" in dict_
            assert dict_["grid_layout"] == {k: [x,y] for k,(x,y) in zip(env.name_sub, my_layout)}
            dict_ = env.opponent_action_space.to_dict()
            assert "grid_layout" in dict_
            assert dict_["grid_layout"] == {k: [x,y] for k,(x,y) in zip(env.name_sub, my_layout)}

class TestLineChangeLastBus(unittest.TestCase):
    """
    This function test that the behaviour of "step": it updates the action with the last known bus when reconnecting

    """
    def setUp(self):
        with warnings.catch_warnings():
            warnings.filterwarnings("ignore")
            self.params = Parameters()
            self.params.MAX_SUB_CHANGED = 1
            self.params.NO_OVERFLOW_DISCONNECTION = True

            self.env = make("case14_test",
                            chronics_class=ChangeNothing,
<<<<<<< HEAD
                            param=params)
=======
                            param=self.params)
>>>>>>> 8de02197

    def tearDown(self):
        self.env.close()

    def test_set_reconnect(self):
        LINE_ID = 4
        line_ex_topo = self.env.line_ex_pos_topo_vect[LINE_ID]
        line_or_topo = self.env.line_or_pos_topo_vect[LINE_ID]
        bus_action = self.env.action_space({
            "set_bus": {
                "lines_ex_id": [(LINE_ID,2)]
            }
        })
        set_status = self.env.action_space.get_set_line_status_vect()
        set_status[LINE_ID] = -1
        disconnect_action = self.env.action_space({
            'set_line_status': set_status
        })
        set_status[LINE_ID] = 1
        reconnect_action = self.env.action_space({
            'set_line_status': set_status
        })
<<<<<<< HEAD

        obs, r, d, info = self.env.step(bus_action)
        assert d is False
        assert obs.topo_vect[line_ex_topo] == 2
        assert obs.line_status[LINE_ID] == True
        obs, r, d, _ = self.env.step(disconnect_action)
        assert d is False
        assert obs.line_status[LINE_ID] == False
        obs, r, d, info = self.env.step(reconnect_action)
        assert d is False
        # Its reconnected
        assert obs.line_status[LINE_ID] == True
        # Its reconnected to bus 2, without specifying it
        assert obs.topo_vect[line_ex_topo] == 2

    def test_change_reconnect(self):
        LINE_ID = 4
        line_ex_topo = self.env.line_ex_pos_topo_vect[LINE_ID]
        line_or_topo = self.env.line_or_pos_topo_vect[LINE_ID]
        bus_action = self.env.action_space({
            "set_bus": {
                "lines_ex_id": [(LINE_ID,2)]
            }
        })
        switch_status = self.env.action_space.get_change_line_status_vect()
        switch_status[LINE_ID] = True
        switch_action = self.env.action_space({
            'change_line_status': switch_status
        })

        obs, r, d, _ = self.env.step(bus_action)
        assert d is False
        assert obs.topo_vect[line_ex_topo] == 2
        assert obs.line_status[LINE_ID] == True
        obs, r, d, info = self.env.step(switch_action)
        assert d is False
        assert obs.line_status[LINE_ID] == False
        obs, r, d, info = self.env.step(switch_action)
        assert d is False
        assert obs.line_status[LINE_ID] == True
        # Its reconnected to bus 2, without specifying it
        assert obs.topo_vect[line_ex_topo] == 2
=======

        obs, r, d, info = self.env.step(bus_action)
        assert d is False
        assert obs.topo_vect[line_ex_topo] == 2
        assert obs.line_status[LINE_ID] == True
        obs, r, d, _ = self.env.step(disconnect_action)
        assert d is False
        assert obs.line_status[LINE_ID] == False
        obs, r, d, info = self.env.step(reconnect_action)
        assert d is False, "Diverged powerflow on reconnection"
        assert info["is_illegal"] == False, "Reconnecting should be legal"
        assert obs.line_status[LINE_ID] == True, "Line is not reconnected"
        # Its reconnected to bus 2, without specifying it
        assert obs.topo_vect[line_ex_topo] == 2, "Line ex should be on bus 2"

    def test_change_reconnect(self):
        LINE_ID = 4
        line_ex_topo = self.env.line_ex_pos_topo_vect[LINE_ID]
        line_or_topo = self.env.line_or_pos_topo_vect[LINE_ID]
        bus_action = self.env.action_space({
            "set_bus": {
                "lines_ex_id": [(LINE_ID,2)]
            }
        })
        switch_status = self.env.action_space.get_change_line_status_vect()
        switch_status[LINE_ID] = True
        switch_action = self.env.action_space({
            'change_line_status': switch_status
        })

        obs, r, d, _ = self.env.step(bus_action)
        assert d is False
        assert obs.topo_vect[line_ex_topo] == 2
        assert obs.line_status[LINE_ID] == True
        obs, r, d, info = self.env.step(switch_action)
        assert d is False
        assert obs.line_status[LINE_ID] == False
        obs, r, d, info = self.env.step(switch_action)
        assert d is False, "Diverged powerflow on reconnection"
        assert info["is_illegal"] == False, "Reconnecting should be legal"
        assert obs.line_status[LINE_ID] == True, "Line is not reconnected"
        # Its reconnected to bus 2, without specifying it
        assert obs.topo_vect[line_ex_topo] == 2, "Line ex should be on bus 2"
>>>>>>> 8de02197

class TestResetAfterCascadingFailure(unittest.TestCase):
    """
    Fake a cascading failure, do a reset of an env, check that it can be loaded

    """
    def setUp(self):
        with warnings.catch_warnings():
            warnings.filterwarnings("ignore")
            params = Parameters()
            params.MAX_SUB_CHANGED = 2
            self.env = make("case14_test",
                            chronics_class=ChangeNothing,
                            param=params)

    def tearDown(self):
        self.env.close()

    def test_reset_after_cascading(self):
        LINE_ID = 4
        bus_action = self.env.action_space({
            "set_bus": {
                "lines_ex_id": [(LINE_ID,2)],
                "lines_or_id": [(LINE_ID,2)]
            }
        })
        nothing_action = self.env.action_space({})

        for i in range(3):
            obs, r, d, i = self.env.step(bus_action)
            # Ensure cascading happened
            assert d is True
            # Reset env, this shouldn't raise
            self.env.reset()
            # Step once
            obs, r, d, i = self.env.step(nothing_action)
            # Ensure stepping has been successful
            assert d is False

if __name__ == "__main__":
    unittest.main()<|MERGE_RESOLUTION|>--- conflicted
+++ resolved
@@ -287,11 +287,7 @@
 
             self.env = make("case14_test",
                             chronics_class=ChangeNothing,
-<<<<<<< HEAD
-                            param=params)
-=======
                             param=self.params)
->>>>>>> 8de02197
 
     def tearDown(self):
         self.env.close()
@@ -314,50 +310,6 @@
         reconnect_action = self.env.action_space({
             'set_line_status': set_status
         })
-<<<<<<< HEAD
-
-        obs, r, d, info = self.env.step(bus_action)
-        assert d is False
-        assert obs.topo_vect[line_ex_topo] == 2
-        assert obs.line_status[LINE_ID] == True
-        obs, r, d, _ = self.env.step(disconnect_action)
-        assert d is False
-        assert obs.line_status[LINE_ID] == False
-        obs, r, d, info = self.env.step(reconnect_action)
-        assert d is False
-        # Its reconnected
-        assert obs.line_status[LINE_ID] == True
-        # Its reconnected to bus 2, without specifying it
-        assert obs.topo_vect[line_ex_topo] == 2
-
-    def test_change_reconnect(self):
-        LINE_ID = 4
-        line_ex_topo = self.env.line_ex_pos_topo_vect[LINE_ID]
-        line_or_topo = self.env.line_or_pos_topo_vect[LINE_ID]
-        bus_action = self.env.action_space({
-            "set_bus": {
-                "lines_ex_id": [(LINE_ID,2)]
-            }
-        })
-        switch_status = self.env.action_space.get_change_line_status_vect()
-        switch_status[LINE_ID] = True
-        switch_action = self.env.action_space({
-            'change_line_status': switch_status
-        })
-
-        obs, r, d, _ = self.env.step(bus_action)
-        assert d is False
-        assert obs.topo_vect[line_ex_topo] == 2
-        assert obs.line_status[LINE_ID] == True
-        obs, r, d, info = self.env.step(switch_action)
-        assert d is False
-        assert obs.line_status[LINE_ID] == False
-        obs, r, d, info = self.env.step(switch_action)
-        assert d is False
-        assert obs.line_status[LINE_ID] == True
-        # Its reconnected to bus 2, without specifying it
-        assert obs.topo_vect[line_ex_topo] == 2
-=======
 
         obs, r, d, info = self.env.step(bus_action)
         assert d is False
@@ -401,7 +353,6 @@
         assert obs.line_status[LINE_ID] == True, "Line is not reconnected"
         # Its reconnected to bus 2, without specifying it
         assert obs.topo_vect[line_ex_topo] == 2, "Line ex should be on bus 2"
->>>>>>> 8de02197
 
 class TestResetAfterCascadingFailure(unittest.TestCase):
     """
