# Copyright (c) 2019-2020, RTE (https://www.rte-france.com)
# See AUTHORS.txt
# This Source Code Form is subject to the terms of the Mozilla Public License, version 2.0.
# If a copy of the Mozilla Public License, version 2.0 was not distributed with this file,
# you can obtain one at http://mozilla.org/MPL/2.0/.
# SPDX-License-Identifier: MPL-2.0
# This file is part of Grid2Op, Grid2Op a testbed platform to model sequential decision making in power systems.

import tempfile
import warnings
from grid2op.tests.helper_path_test import *
from grid2op.Opponent import BaseOpponent, RandomLineOpponent
from grid2op.Action import TopologyAction
from grid2op.MakeEnv import make
from grid2op.Opponent.BaseActionBudget import BaseActionBudget
from grid2op.dtypes import dt_int
from grid2op.Parameters import Parameters
from grid2op.Runner import Runner
from grid2op.Episode import EpisodeData
from grid2op.Environment import SingleEnvMultiProcess
from grid2op.Agent import BaseAgent
import pdb

ATTACK_DURATION = 48
ATTACK_COOLDOWN = 100
LINES_ATTACKED = ["1_3_3", "1_4_4", "3_6_15", "9_10_12", "11_12_13", "12_13_14"]


class TestSuiteBudget_001(BaseActionBudget):
    """just for testing"""
    pass


class TestSuiteOpponent_001(BaseOpponent):
    """test class that disconnects randomly the powerlines"""
    def __init__(self, action_space):
        BaseOpponent.__init__(self, action_space)
        self.line_id = [0, 1, 2, 3]
        self.possible_attack = [self.action_space.disconnect_powerline(line_id=el) for el in self.line_id]

    def attack(self, observation, agent_action, env_action, budget, previous_fails):
        if observation is None:  # On first step
            return None
        attack = self.space_prng.choice(self.possible_attack)
        return attack


class TestLoadingOpp(unittest.TestCase):
    def test_creation_BaseOpponent(self):
        with warnings.catch_warnings():
            warnings.filterwarnings("ignore")
            with make("rte_case5_example", test=True) as env:
                my_opp = BaseOpponent(action_space=env.action_space)

    def test_env_modif_oppo(self):
        with warnings.catch_warnings():
            warnings.filterwarnings("ignore")
            with make("rte_case5_example", test=True, opponent_class=TestSuiteOpponent_001) as env:
                obs = env.reset()
                obs, reward, done, info = env.step(env.action_space())
                assert isinstance(env.opponent, TestSuiteOpponent_001)

    def test_env_modif_oppobudg(self):
        with warnings.catch_warnings():
            warnings.filterwarnings("ignore")
            with make("rte_case5_example", test=True, opponent_budget_class=TestSuiteBudget_001) as env:
                obs = env.reset()
                obs, reward, done, info = env.step(env.action_space())
                assert isinstance(env.compute_opp_budget, TestSuiteBudget_001)

    def test_env_modif_opponent_init_budget(self):
        with warnings.catch_warnings():
            warnings.filterwarnings("ignore")
            init_budg = 100.
            with make("rte_case5_example", test=True, opponent_init_budget=init_budg) as env:
                obs = env.reset()
                obs, reward, done, info = env.step(env.action_space())
                assert env.opponent_init_budget == init_budg

    def test_env_modif_opponent_init_budget_ts(self):
        with warnings.catch_warnings():
            warnings.filterwarnings("ignore")
            init_budg = 100.
            with make("rte_case5_example", test=True, opponent_budget_per_ts=init_budg) as env:
                obs = env.reset()
                obs, reward, done, info = env.step(env.action_space())
                assert env.opponent_budget_per_ts == init_budg

    def test_env_modif_opponent_action_class(self):
        with warnings.catch_warnings():
            warnings.filterwarnings("ignore")
            with make("rte_case5_example", test=True, opponent_action_class=TopologyAction) as env:
                obs = env.reset()
                obs, reward, done, info = env.step(env.action_space())
                assert issubclass(env.opponent_action_class, TopologyAction)

    def test_env_opp_attack(self):
        # and test reset, which apparently is NOT done correctly
        with warnings.catch_warnings():
            warnings.filterwarnings("ignore")
            init_budg = 100.
            with make("rte_case5_example",
                      test=True,
                      opponent_init_budget=init_budg,
                      opponent_action_class=TopologyAction,
                      opponent_budget_class=TestSuiteBudget_001,
                      opponent_attack_duration=ATTACK_DURATION,
                      opponent_attack_cooldown=ATTACK_COOLDOWN,
                      opponent_class=TestSuiteOpponent_001) as env:
                obs = env.reset()
                # opponent should not attack at the first time step
                assert np.all(obs.line_status)
                assert env.opponent_init_budget == init_budg
                obs, reward, done, info = env.step(env.action_space())
                assert env.oppSpace.budget == init_budg - 1.0

                obs = env.reset()
                # opponent should not attack at the first time step
                assert np.all(obs.line_status)
                assert env.opponent_init_budget == init_budg
                assert env.oppSpace.budget == init_budg

    def test_env_opp_attack_budget_ts(self):
        with warnings.catch_warnings():
            warnings.filterwarnings("ignore")
            init_budg_ts = 0.5
            with make("rte_case5_example",
                      test=True,
                      opponent_budget_per_ts=init_budg_ts,
                      opponent_attack_duration=1,  # only for testing
                      opponent_action_class=TopologyAction,
                      opponent_budget_class=TestSuiteBudget_001,
                      opponent_attack_cooldown=ATTACK_COOLDOWN,
                      opponent_class=TestSuiteOpponent_001) as env:
                obs = env.reset()
                assert env.opponent_init_budget == 0.
                obs, reward, done, info = env.step(env.action_space())
                # no attack possible
                assert env.oppSpace.budget == init_budg_ts
                obs, reward, done, info = env.step(env.action_space())
                # i can attack at the second time steps, and budget of an attack is 1, so I have 0 now
                assert env.oppSpace.budget == 0.

                obs = env.reset()
                assert env.opponent_init_budget == 0.
                assert env.opponent_budget_per_ts == 0.5
                assert env.oppSpace.budget == 0.

    def test_RandomLineOpponent_not_enough_budget(self):
        """Tests that the attack is ignored when the budget is too low"""
        with warnings.catch_warnings():
            warnings.filterwarnings("ignore")
            init_budget = 50
            with make("rte_case14_realistic",
                      test=True,
                      opponent_attack_cooldown=0,  # only for testing
                      opponent_init_budget=init_budget,
                      opponent_budget_per_ts=0.,
                      opponent_action_class=TopologyAction,
                      opponent_budget_class=BaseActionBudget,
                      opponent_attack_duration=ATTACK_DURATION,
                      opponent_class=RandomLineOpponent,
                      kwargs_opponent={"lines_attacked": LINES_ATTACKED}) as env:
                env.seed(0)
                obs = env.reset()
                assert env.oppSpace.budget == init_budget
                # The opponent can attack
                for i in range(env.oppSpace.attack_duration):
                    obs, reward, done, info = env.step(env.action_space())
                    attack = env.oppSpace.last_attack
                    assert env.oppSpace.budget == init_budget - i - 1
                    assert any(attack._set_line_status != 0)

                # There is not enough budget for a second attack
                assert abs(env.oppSpace.budget - (init_budget - ATTACK_DURATION)) <= 1e-5
                obs, reward, done, info = env.step(env.action_space())
                attack = env.oppSpace.last_attack
                assert attack is None

    def test_RandomLineOpponent_attackable_lines(self):
        """Tests that the RandomLineOpponent only attacks the authorized lines"""
        with warnings.catch_warnings():
            warnings.filterwarnings("ignore")
            init_budget = 1000
            tries = 30
            attackable_lines_case14 = LINES_ATTACKED
            with make("rte_case14_realistic",
                      test=True,
                      opponent_init_budget=init_budget,
                      opponent_budget_per_ts=0.,
                      opponent_action_class=TopologyAction,
                      opponent_budget_class=BaseActionBudget,
                      opponent_attack_duration=ATTACK_DURATION,
                      opponent_attack_cooldown=ATTACK_COOLDOWN,
                      opponent_class=RandomLineOpponent,
                      kwargs_opponent={"lines_attacked": LINES_ATTACKED}) as env:
                env.seed(0)
                # Collect some attacks and check that they belong to the correct lines
                for _ in range(tries):
                    obs = env.reset()
                    assert env.oppSpace.budget == init_budget
                    obs, reward, done, info = env.step(env.action_space())
                    assert env.oppSpace.budget == init_budget - 1

                    attack = env.oppSpace.last_attack
                    attacked_line = np.where(attack._set_line_status == -1)[0][0]
                    line_name = env.action_space.name_line[attacked_line]
                    assert line_name in attackable_lines_case14

    def test_RandomLineOpponent_disconnects_only_one_line(self):
        """Tests that the RandomLineOpponent does not disconnect several lines at a time"""
        with warnings.catch_warnings():
            warnings.filterwarnings("ignore")
            init_budget = 1000
            tries = 30
            with make("rte_case14_realistic",
                      test=True,
                      opponent_init_budget=init_budget,
                      opponent_budget_per_ts=0.,
                      opponent_action_class=TopologyAction,
                      opponent_budget_class=BaseActionBudget,
                      opponent_attack_duration=ATTACK_DURATION,
                      opponent_attack_cooldown=ATTACK_COOLDOWN,
                      opponent_class=RandomLineOpponent,
                      kwargs_opponent={"lines_attacked": LINES_ATTACKED}) as env:
                env.seed(0)
                # Collect some attacks and check that they belong to the correct lines
                for _ in range(tries):
                    obs = env.reset()
                    assert env.oppSpace.budget == init_budget
                    obs, reward, done, info = env.step(env.action_space())
                    assert env.oppSpace.budget == init_budget - 1

                    attack = env.oppSpace.last_attack
                    n_disconnected = np.sum(attack._set_line_status == -1)
                    assert n_disconnected == 1

    def test_RandomLineOpponent_with_agent(self):
        """Tests that the line status cooldown is correctly updated when the opponent attacks a line with an agent"""
        with warnings.catch_warnings():
            warnings.filterwarnings("ignore")
            # to prevent attack on first time step
            init_budget = 8
            opponent_budget_per_ts = 1
            length = 300
            agent_line_cooldown = 30
            attack_duration = 10
            attack_cooldown = 20000  # i do one attack
            param = Parameters()
            param.NO_OVERFLOW_DISCONNECTION = True
            param.NB_TIMESTEP_COOLDOWN_LINE = agent_line_cooldown
            line_opponent_attack = 4
            line_opponent_attack = 15
            lines_attacked = ["3_6_15"]
            with make("rte_case14_realistic",
                      test=True, param=param,
                      opponent_init_budget=init_budget,
                      opponent_budget_per_ts=opponent_budget_per_ts,
                      opponent_action_class=TopologyAction,
                      opponent_budget_class=BaseActionBudget,
                      opponent_attack_duration=attack_duration,
                      opponent_attack_cooldown=attack_cooldown,
                      opponent_class=RandomLineOpponent,
                      kwargs_opponent={"lines_attacked": lines_attacked}) as env:
                env.seed(0)
                obs = env.reset()
                reward = 0
                assert env.oppSpace.budget == init_budget
                assert np.all(obs.time_before_cooldown_line == 0)
                # the "agent" does an action (on the same powerline as the opponent attacks)
                obs, reward, done, info = env.step(env.action_space({"set_line_status": [(line_opponent_attack, 1)]}))
                assert np.all(obs.line_status)
                assert obs.time_before_cooldown_line[line_opponent_attack] == agent_line_cooldown

                # check that the opponent cooldown is not taken into account (lower than the cooldown on line)
                for i in range(10):
                    obs, reward, done, info = env.step(env.action_space())
                    assert "opponent_attack_line" in info
                    assert np.sum(info["opponent_attack_line"]) == 1, "error at iteration {} for attack".format(i)
                    assert info["opponent_attack_line"][line_opponent_attack]
                    assert obs.time_before_cooldown_line[line_opponent_attack] == agent_line_cooldown - (i+1), "error at iteration {}".format(i)

                obs, reward, done, info = env.step(env.action_space())
                assert "opponent_attack_line" in info
                assert info["opponent_attack_line"] is None  # no more attack
                assert obs.time_before_cooldown_line[line_opponent_attack] == agent_line_cooldown - 11

    def test_RandomLineOpponent_with_maintenance_1(self):
        """Tests that the line status cooldown is correctly updated when the opponent attacks a line with an agent"""

        with warnings.catch_warnings():
            warnings.filterwarnings("ignore")
            # to prevent attack on first time step
            init_budget = 8
            opponent_budget_per_ts = 1
            length = 300
            agent_line_cooldown = 30
            attack_duration = 5
            attack_cooldown = 20000  # i do one attack
            param = Parameters()
            param.NO_OVERFLOW_DISCONNECTION = True
            param.NB_TIMESTEP_COOLDOWN_LINE = agent_line_cooldown
            line_opponent_attack = 4
            line_opponent_attack = 11

            # 1. attack is at the same time than the maintenance
            lines_attacked = ["8_13_11"]
            with make(os.path.join(PATH_CHRONICS, "env_14_test_maintenance"),
                      test=True, param=param,
                      opponent_init_budget=init_budget,
                      opponent_budget_per_ts=opponent_budget_per_ts,
                      opponent_action_class=TopologyAction,
                      opponent_budget_class=BaseActionBudget,
                      opponent_attack_duration=attack_duration,
                      opponent_attack_cooldown=attack_cooldown,
                      opponent_class=RandomLineOpponent,
                      kwargs_opponent={"lines_attacked": lines_attacked}) as env:
                env.seed(0)
                obs = env.reset()
                obs, reward, done, info = env.step(env.action_space())
                # the opponent has attacked
                assert "opponent_attack_line" in info
                assert np.sum(info["opponent_attack_line"]) == 1, "error at iteration {} for attack".format(i)
                assert info["opponent_attack_line"][line_opponent_attack]
                # but the maintenance cooldown has priority (longer)
                assert np.all(obs.time_before_cooldown_line ==
                              np.array([0, 0, 0, 0, 0, 0, 0, 0, 0, 0, 0, 12, 0, 0, 0, 0, 0, 0, 0, 0], dtype=dt_int))

            # 2. attack is before than the maintenance
            init_budget = 8
            opponent_budget_per_ts = 1
            attack_duration = 5
            lines_attacked = ["9_10_12"]
            line_id = 12
            with make(os.path.join(PATH_CHRONICS, "env_14_test_maintenance"),
                      test=True, param=param,
                      opponent_init_budget=init_budget,
                      opponent_budget_per_ts=opponent_budget_per_ts,
                      opponent_action_class=TopologyAction,
                      opponent_budget_class=BaseActionBudget,
                      opponent_attack_duration=attack_duration,
                      opponent_attack_cooldown=attack_cooldown,
                      opponent_class=RandomLineOpponent,
                      kwargs_opponent={"lines_attacked": lines_attacked}) as env:
                env.seed(0)
                obs = env.reset()
                env.fast_forward_chronics(274)
                obs, reward, done, info = env.step(env.action_space())
                # i have a maintenance in 1 time step
                assert obs.time_next_maintenance[line_id] == 1
                # the opponent has attacked at this time step
                assert "opponent_attack_line" in info
                assert info["opponent_attack_line"] is not None
                assert info["opponent_attack_line"][line_id]
                assert info["opponent_attack_duration"] == 4
                # cooldown should be updated correctly
                assert np.all(obs.time_before_cooldown_line ==
                              np.array([0, 0, 0, 0, 0, 0, 0, 0, 0, 0, 0, 0, 3, 0, 0, 0, 0, 0, 0, 0], dtype=dt_int))
                for i in range(3):
                    obs, reward, done, info = env.step(env.action_space())  # the maintenance is happening
                    # i have a maintenance in 1 time step
                    assert obs.time_next_maintenance[line_id] == 0
                    # the attack continued
                    assert "opponent_attack_line" in info
                    assert info["opponent_attack_line"] is not None
                    assert info["opponent_attack_line"][line_id]
                    assert info["opponent_attack_duration"] == 3-i
                    assert np.all(obs.time_before_cooldown_line ==
                                  np.array([0, 0, 0, 0, 0, 0, 0, 0, 0, 0, 0, 0, 12-i, 0, 0, 0, 0, 0, 0, 0], dtype=dt_int))

                # attack should be over
                obs, reward, done, info = env.step(env.action_space())  # the maintenance is happening
                # i have a maintenance in 1 time step
                assert obs.time_next_maintenance[line_id] == 0
                # the attack continued
                assert "opponent_attack_line" in info
                assert info["opponent_attack_line"] is None
                assert info["opponent_attack_duration"] == 0
                assert np.all(obs.time_before_cooldown_line ==
                              np.array([0, 0, 0, 0, 0, 0, 0, 0, 0, 0, 0, 0, 12-3, 0, 0, 0, 0, 0, 0, 0], dtype=dt_int))

    def test_RandomLineOpponent_only_attack_connected(self):
        """
        Tests that the RandomLineOpponent does not attack lines that are already disconnected
        """
        with warnings.catch_warnings():
            warnings.filterwarnings("ignore")
            init_budget = 10000
            length = 300
            env = make("rte_case14_realistic",
                       test=True,
                       opponent_init_budget=init_budget,
                       opponent_budget_per_ts=0.,
                       opponent_attack_cooldown=0, # only for testing
                       opponent_action_class=TopologyAction,
                       opponent_budget_class=BaseActionBudget,
                       opponent_attack_duration=ATTACK_DURATION,
                       opponent_class=RandomLineOpponent,
                       kwargs_opponent={"lines_attacked": LINES_ATTACKED})
            env.seed(0)
            # Collect some attacks
            # and check that they belong to the correct lines
            pre_obs = env.reset()
            done = False
            assert env.oppSpace.budget == init_budget
            for i in range(length):
                obs, reward, done, info = env.step(env.action_space())
                    
                attack = env.oppSpace.last_attack
                attacked_line = np.where(attack._set_line_status == -1)[0][0]
                if env.oppSpace.current_attack_duration < env.oppSpace.attack_duration:
                    # The attack is ungoing. The line must have been disconnected already
                    assert not pre_obs.line_status[attacked_line]
                else:
                    # A new attack was launched. The line must have been connected
                    assert pre_obs.line_status[attacked_line]
                    
                pre_obs = obs
                if done:
                    pre_obs = env.reset()

    def test_RandomLineOpponent_same_attack_order_and_attacks_all_lines(self):
        """Tests that the RandomLineOpponent has the same attack order (when seeded) and attacks all lines"""
        with warnings.catch_warnings():
            warnings.filterwarnings("ignore")
            init_budget = 1000
            length = 30
            expected_attack_order = [
                4, 12, 14, 3,
                3, 15, 14, 14,
                12, 15, 4, 15,
                13, 12, 14, 12,
                3, 12, 15, 14,
                15, 4, 3, 14,
                12, 13, 4, 15,
                3, 13
            ]

            attack_order = []
            has_disconnected_all = False
            with make("rte_case14_realistic",
                      test=True,
                      opponent_init_budget=init_budget,
                      opponent_budget_per_ts=0.,
                      opponent_attack_cooldown=0,  # only for testing
                      opponent_attack_duration=1,  # only for testing
                      opponent_action_class=TopologyAction,
                      opponent_budget_class=BaseActionBudget,
                      opponent_class=RandomLineOpponent,
                      kwargs_opponent={"lines_attacked": LINES_ATTACKED}) as env:
                env.seed(0)
                # Collect some attacks and check that they belong to the correct lines
                obs = env.reset()
                done = False
                assert env.oppSpace.budget == init_budget
                for i in range(length):
                    if done:
                        obs = env.reset()
                    pre_done = done
                    obs, reward, done, info = env.step(env.action_space())

                    attack = env.oppSpace.last_attack
                    if attack is None: # should only happen here if all attackable lines are already disconnected
                        assert np.sum(obs.line_status == False) == 6
                        continue

                    assert any(attack._set_line_status == -1)
                    attacked_line = np.where(attack._set_line_status == -1)[0][0]
                    if pre_done or not (attack_order and attack_order[-1] == attacked_line):
                        attack_order.append(attacked_line)

                assert attack_order == expected_attack_order
                assert len(set(attack_order)) == 6

    def test_simulate(self):
        with warnings.catch_warnings():
            warnings.filterwarnings("ignore")
            init_budget = 1000
            opponent_attack_duration = 15
            opponent_attack_cooldown = 20
            line_id = 4
            with make("rte_case14_realistic",
                      test=True,
                      opponent_init_budget=init_budget,
                      opponent_budget_per_ts=0.,
                      opponent_attack_cooldown=opponent_attack_cooldown,
                      opponent_attack_duration=opponent_attack_duration,
                      opponent_action_class=TopologyAction,
                      opponent_budget_class=BaseActionBudget,
                      opponent_class=RandomLineOpponent,
                      kwargs_opponent={"lines_attacked": LINES_ATTACKED}) as env:
                env.seed(0)
                reco_line = env.action_space({"set_line_status": [(line_id, 1)]})

                obs = env.reset()
                obs, reward, done, info = env.step(env.action_space())
                assert obs.rho[line_id] == 0.
                assert not obs.line_status[line_id]
                simobs, sim_r, sim_d, sim_info = obs.simulate(env.action_space())
                assert simobs.rho[line_id] == 0.
                assert not simobs.line_status[line_id]
                simobs, sim_r, sim_d, sim_info = obs.simulate(reco_line)
                assert simobs.rho[line_id] == 0.
                assert not simobs.line_status[line_id]
                obs, reward, done, info = env.step(reco_line)
                assert obs.rho[line_id] == 0.
                assert not obs.line_status[line_id]

                # check that the budget of the opponent in the ObsEnv does not decrease
                for i in range(opponent_attack_duration):
                    simobs, sim_r, sim_d, sim_info = obs.simulate(reco_line)
                    assert simobs.rho[line_id] == 0.
                    assert not simobs.line_status[line_id]

                # check that the opponent continue its attacks
                for i in range(opponent_attack_duration - 2):
                    obs, reward, done, info = env.step(reco_line)
                    assert obs.rho[line_id] == 0.
                    assert not obs.line_status[line_id]

                # i should be able to simulate a reconnection now
                simobs, sim_r, sim_d, sim_info = obs.simulate(reco_line)
                assert simobs.rho[line_id] > 0.
                assert simobs.line_status[line_id]
                # this should not affect the environment
                assert obs.rho[line_id] == 0.
                assert not obs.line_status[line_id]

                # and now that i'm able to reconnect the powerline in step
                obs, reward, done, info = env.step(reco_line)
                assert obs.rho[line_id] > 0.
                assert obs.line_status[line_id]

    def test_opponent_load(self):
        with warnings.catch_warnings():
            warnings.filterwarnings("ignore")
            with make("rte_case5_example",
                      test=True,
                      opponent_action_class=TopologyAction,
                      opponent_class=RandomLineOpponent) as env_1:
                env_1.seed(0)
                obs, reward, done, info = env_1.step(env_1.action_space())
            with make("rte_case118_example",
                      test=True,
                      opponent_action_class=TopologyAction,
                      opponent_class=RandomLineOpponent) as env_2:
                env_2.seed(0)
                obs, reward, done, info = env_2.step(env_2.action_space())

    def test_proper_action_class(self):
        with warnings.catch_warnings():
            warnings.filterwarnings("ignore")
            init_budget = 1000
            opponent_attack_duration = 15
            opponent_attack_cooldown = 20
            line_id = 4
            opponent_action_class = TopologyAction

            with make("rte_case14_realistic",
                      test=True,
                      opponent_init_budget=init_budget,
                      opponent_budget_per_ts=0.,
                      opponent_attack_cooldown=opponent_attack_cooldown,
                      opponent_attack_duration=opponent_attack_duration,
                      opponent_action_class=opponent_action_class,
                      opponent_budget_class=BaseActionBudget,
                      opponent_class=RandomLineOpponent,
                      kwargs_opponent={"lines_attacked": LINES_ATTACKED}) as env:
                env.seed(0)
                assert env.opponent_action_class == opponent_action_class
                assert issubclass(env.oppSpace.action_space.actionClass, opponent_action_class)
                assert issubclass(env.opponent_action_space.actionClass, opponent_action_class)
                opp_space = env.oppSpace
                attack, duration = opp_space.attack(env.get_obs(), env.action_space(), env.action_space())
                assert isinstance(attack, opponent_action_class)

    def test_get_set_state(self):
        with warnings.catch_warnings():
            warnings.filterwarnings("ignore")
            init_budget = 1000
            opponent_attack_duration = 15
            opponent_attack_cooldown = 20
            line_id = 4

            with make("rte_case14_realistic",
                      test=True,
                      opponent_init_budget=init_budget,
                      opponent_budget_per_ts=0.,
                      opponent_attack_cooldown=opponent_attack_cooldown,
                      opponent_attack_duration=opponent_attack_duration,
                      opponent_action_class=TopologyAction,
                      opponent_budget_class=BaseActionBudget,
                      opponent_class=RandomLineOpponent,
<<<<<<< HEAD
                      kwargs_opponent={
                          "lines_attacked": LINES_ATTACKED
                      }) as env:
=======
                      kwargs_opponent={"lines_attacked": LINES_ATTACKED}) as env:
>>>>>>> bf640039
                env.seed(0)
                agent_action = env.action_space()
                observation = env.get_obs()
                env_action = env.action_space()

                opp_space = env.oppSpace
                # FIRST CHECK: WHEN NO ATTACK ARE PERFORMED
                # test that if i do "a loop of get / set" i get the same stuff
                init_state = opp_space._get_state()
                opp_space._set_state(*init_state)
                second_init_state = opp_space._get_state()
                assert np.all(init_state == second_init_state)

                # now do absolutely anything
                for i in range(70):
                    opp_space.attack(observation, agent_action, env_action)
                # check that indeed the state should have changed
                other_state = opp_space._get_state()
                assert np.any(init_state != other_state)

                # check that if i set the state back, the
                opp_space._set_state(*init_state)
                second_init_state = opp_space._get_state()
                assert np.all(init_state == second_init_state)
                # note due to the "random effect" we don't impose the opponent to act on the same line again...
                # this normal and should be explained in the notebooks.

                # SECOND CHECK WHEN AN ATTACK NEED TO BE CONTINUED
                # now i do an attack that should be continues
                attack1 = opp_space.attack(observation, agent_action, env_action)
                init_state = opp_space._get_state()
                for i in range(70):
                    opp_space.attack(observation, agent_action, env_action)
                opp_space._set_state(*init_state)
                second_init_state = opp_space._get_state()
                assert np.all(init_state == second_init_state)

                # this time the attack continues, so it should be same
                attack2 = opp_space.attack(observation, agent_action, env_action)
                # attack are the same
                assert np.all(attack1[0].to_vect() == attack2[0].to_vect())
                # the second time i attacked twice, the first one only once, i check the budget
                assert np.all(attack1[1] == attack2[1]+1)

    def test_withrunner(self):
        with warnings.catch_warnings():
            warnings.filterwarnings("ignore")
            init_budget = 1000
            opponent_attack_duration = 15
            opponent_attack_cooldown = 30
            opponent_budget_per_ts = 0.
            opponent_action_class = TopologyAction
            line_id = 3

            p = Parameters()
            p.NO_OVERFLOW_DISCONNECTION = True
<<<<<<< HEAD
            env = make("rte_case14_realistic",
                       test=True, param=p,
                       opponent_init_budget=init_budget,
                       opponent_budget_per_ts=opponent_budget_per_ts,
                       opponent_attack_cooldown=opponent_attack_cooldown,
                       opponent_attack_duration=opponent_attack_duration,
                       opponent_action_class=opponent_action_class,
                       opponent_budget_class=BaseActionBudget,
                       opponent_class=RandomLineOpponent,
                       kwargs_opponent={
                           "lines_attacked": LINES_ATTACKED
                       })
            env.seed(0)
            runner = Runner(**env.get_params_for_runner())
            assert runner.opponent_init_budget == init_budget
            assert runner.opponent_budget_per_ts == opponent_budget_per_ts
            assert runner.opponent_attack_cooldown == opponent_attack_cooldown
            assert runner.opponent_attack_duration == opponent_attack_duration
            assert runner.opponent_action_class == opponent_action_class
            
            f = tempfile.mkdtemp()
            res = runner.run(nb_episode=1,
                             env_seeds=[4], agent_seeds=[0],
                             max_iter=opponent_attack_cooldown - 1,
                             path_save=f)
            for i, episode_name, cum_reward, timestep, total_ts in res:
                episode_data = EpisodeData.from_disk(agent_path=f, name=episode_name)
                assert np.any(episode_data.attack[:, line_id] == -1.), "no attack on powerline {}".format(line_id)
                assert np.sum(episode_data.attack[:, line_id]) == -opponent_attack_duration, "too much / not enought attack on powerline {}".format(line_id)
                assert np.all(episode_data.attack[:, 0] == 0.)
=======
            with make("rte_case14_realistic",
                      test=True, param=p,
                      opponent_init_budget=init_budget,
                      opponent_budget_per_ts=opponent_budget_per_ts,
                      opponent_attack_cooldown=opponent_attack_cooldown,
                      opponent_attack_duration=opponent_attack_duration,
                      opponent_action_class=opponent_action_class,
                      opponent_budget_class=BaseActionBudget,
                      opponent_class=RandomLineOpponent,
                      kwargs_opponent={"lines_attacked": LINES_ATTACKED}) as env:
                env.seed(0)
                runner = Runner(**env.get_params_for_runner())
                assert runner.opponent_init_budget == init_budget
                assert runner.opponent_budget_per_ts == opponent_budget_per_ts
                assert runner.opponent_attack_cooldown == opponent_attack_cooldown
                assert runner.opponent_attack_duration == opponent_attack_duration
                assert runner.opponent_action_class == opponent_action_class

                res = runner.run(nb_episode=1,
                                 max_iter=opponent_attack_cooldown,
                                 env_seeds=[0], agent_seeds=[0])
                f = tempfile.mkdtemp()
                res = runner.run(nb_episode=1, max_iter=opponent_attack_cooldown, path_save=f)
                for i, episode_name, cum_reward, timestep, total_ts in res:
                    episode_data = EpisodeData.from_disk(agent_path=f, name=episode_name)
                    assert np.any(episode_data.attack[:, line_id] == -1.), "no attack on powerline {}".format(line_id)
                    assert np.sum(episode_data.attack[:, line_id]) == -opponent_attack_duration, "too much / not enought attack on powerline {}".format(line_id)
                    assert np.all(episode_data.attack[:, 0] == 0.)
>>>>>>> bf640039

    def test_env_opponent(self):
        param = Parameters()
        param.NO_OVERFLOW_DISCONNECTION = True
        with warnings.catch_warnings():
            warnings.filterwarnings("ignore")
            env = make("rte_case14_opponent", test=True, param=param)
        env.seed(0)  # make sure i have reproducible experiments
        obs = env.reset()
        assert env.oppSpace.budget == 0
        assert np.all(obs.line_status)
        obs, reward, done, info = env.step(env.action_space())
        assert env.oppSpace.budget == 0.5
        assert np.all(obs.line_status)
        obs, reward, done, info = env.step(env.action_space())

        env.close()

    def test_multienv_opponent(self):
        param = Parameters()
        param.NO_OVERFLOW_DISCONNECTION = True
        with warnings.catch_warnings():
            warnings.filterwarnings("ignore")
            env = make("rte_case14_opponent", test=True, param=param)
        env.seed(0)  # make sure i have reproducible experiments
        multi_env = SingleEnvMultiProcess(env=env, nb_env=2)
        obs = multi_env.reset()
        for ob in obs:
            assert np.all(ob.line_status)
        assert np.all(multi_env.opponent[0]._lines_ids == [3, 4, 15, 12, 13, 14])
        assert np.all(multi_env.opponent[1]._lines_ids == [3, 4, 15, 12, 13, 14])
        env.close()
        multi_env.close()


if __name__ == "__main__":
    unittest.main()<|MERGE_RESOLUTION|>--- conflicted
+++ resolved
@@ -591,13 +591,10 @@
                       opponent_action_class=TopologyAction,
                       opponent_budget_class=BaseActionBudget,
                       opponent_class=RandomLineOpponent,
-<<<<<<< HEAD
                       kwargs_opponent={
                           "lines_attacked": LINES_ATTACKED
                       }) as env:
-=======
-                      kwargs_opponent={"lines_attacked": LINES_ATTACKED}) as env:
->>>>>>> bf640039
+
                 env.seed(0)
                 agent_action = env.action_space()
                 observation = env.get_obs()
@@ -654,7 +651,6 @@
 
             p = Parameters()
             p.NO_OVERFLOW_DISCONNECTION = True
-<<<<<<< HEAD
             env = make("rte_case14_realistic",
                        test=True, param=p,
                        opponent_init_budget=init_budget,
@@ -685,36 +681,6 @@
                 assert np.any(episode_data.attack[:, line_id] == -1.), "no attack on powerline {}".format(line_id)
                 assert np.sum(episode_data.attack[:, line_id]) == -opponent_attack_duration, "too much / not enought attack on powerline {}".format(line_id)
                 assert np.all(episode_data.attack[:, 0] == 0.)
-=======
-            with make("rte_case14_realistic",
-                      test=True, param=p,
-                      opponent_init_budget=init_budget,
-                      opponent_budget_per_ts=opponent_budget_per_ts,
-                      opponent_attack_cooldown=opponent_attack_cooldown,
-                      opponent_attack_duration=opponent_attack_duration,
-                      opponent_action_class=opponent_action_class,
-                      opponent_budget_class=BaseActionBudget,
-                      opponent_class=RandomLineOpponent,
-                      kwargs_opponent={"lines_attacked": LINES_ATTACKED}) as env:
-                env.seed(0)
-                runner = Runner(**env.get_params_for_runner())
-                assert runner.opponent_init_budget == init_budget
-                assert runner.opponent_budget_per_ts == opponent_budget_per_ts
-                assert runner.opponent_attack_cooldown == opponent_attack_cooldown
-                assert runner.opponent_attack_duration == opponent_attack_duration
-                assert runner.opponent_action_class == opponent_action_class
-
-                res = runner.run(nb_episode=1,
-                                 max_iter=opponent_attack_cooldown,
-                                 env_seeds=[0], agent_seeds=[0])
-                f = tempfile.mkdtemp()
-                res = runner.run(nb_episode=1, max_iter=opponent_attack_cooldown, path_save=f)
-                for i, episode_name, cum_reward, timestep, total_ts in res:
-                    episode_data = EpisodeData.from_disk(agent_path=f, name=episode_name)
-                    assert np.any(episode_data.attack[:, line_id] == -1.), "no attack on powerline {}".format(line_id)
-                    assert np.sum(episode_data.attack[:, line_id]) == -opponent_attack_duration, "too much / not enought attack on powerline {}".format(line_id)
-                    assert np.all(episode_data.attack[:, 0] == 0.)
->>>>>>> bf640039
 
     def test_env_opponent(self):
         param = Parameters()
