--- conflicted
+++ resolved
@@ -14,14 +14,10 @@
 from grid2op.MakeEnv import make
 from grid2op.Opponent.BaseActionBudget import BaseActionBudget
 from grid2op.dtypes import dt_int
-<<<<<<< HEAD
 from grid2op.Parameters import Parameters
-=======
 from grid2op.Runner import Runner
 from grid2op.Episode import EpisodeData
 import pdb
-
->>>>>>> a88b73e3
 
 class TestSuiteBudget_001(BaseActionBudget):
     """just for testing"""
