--- conflicted
+++ resolved
@@ -4260,18 +4260,7 @@
                 new_bus = int(new_bus)
             except Exception as exc_:
                 raise AmbiguousAction(
-<<<<<<< HEAD
                     f'new_bus should be convertible to integer, you provided {type(new_bus)}'
-                ) from exc_
-
-            if new_bus < min_val:
-                raise AmbiguousAction(
-                    f"new_bus should be between {min_val} and {max_val} found {new_bus}, check element id {el_id}"
-                )
-            if new_bus > max_val:
-                raise AmbiguousAction(
-=======
-                    f'new_bus should be convertible to integer. Error was : "{exc_}"'
                 ) from exc_
 
             if new_bus < min_val:
@@ -4280,7 +4269,6 @@
                 )
             if new_bus > max_val:
                 raise IllegalAction(
->>>>>>> 6c838ce7
                     f"new_bus should be between {min_val} and {max_val} found {new_bus}, check element id {el_id}"
                 )
 
@@ -5330,7 +5318,6 @@
         if "change_switch" not in self.authorized_keys:
             raise IllegalAction(
                 'Impossible to modify the switches (with change) state with this action type.'
-<<<<<<< HEAD
             )
             
         orig_ = self.change_switch
@@ -5354,31 +5341,6 @@
                 np.arange(nb_switch),
                 self._change_switch_status,
             )
-=======
-            )
-            
-        orig_ = self.change_switch
-        nb_switch = type(self).detailed_topo_desc.switches.shape[0]
-        try:
-            self._aux_affect_object_bool(
-                values,
-                "",
-                nb_switch,
-                None,
-                np.arange(nb_switch),
-                self._change_switch_status,
-            )
-            self._modif_change_switch = True
-        except Exception as exc_:
-            self._aux_affect_object_bool(
-                orig_,
-                "",
-                nb_switch,
-                None,
-                np.arange(nb_switch),
-                self._change_switch_status,
-            )
->>>>>>> 6c838ce7
             raise AmbiguousAction(
                 f"Impossible to modify the switch with your input. "
                 f"Please consult the documentation. "
