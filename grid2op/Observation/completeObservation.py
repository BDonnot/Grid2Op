--- conflicted
+++ resolved
@@ -101,7 +101,6 @@
             [``int``]
         41. :attr:`BaseObservation.was_alarm_used_after_game_over` : was the last alarm used to compute anything related
             to the attention budget when there was a game over (can only be set to ``True`` if the observation
-<<<<<<< HEAD
             corresponds to a game over), warning: /!\\\\ Only valid with "l2rpn_icaps_2021" environment /!\\\\ 
             [``bool``]
         42. :attr:`BaseObservation.is_alert_illegal` whether the last alert has been illegal (due to budget
@@ -118,11 +117,6 @@
         47. :attr:`BaseObservation.confidence` : was the last alert used to compute anything related
             to the attention budget when there was a game over (can only be set to ``True`` if the observation
             corresponds to a game over) [``bool``]
-
-=======
-            corresponds to a game over) [``bool``] 
-            .. warning: /!\\\\ Only valid with "l2rpn_icaps_2021" environment /!\\\\ 
->>>>>>> d2af4d4c
     """
 
     attr_list_vect = [
