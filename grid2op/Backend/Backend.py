--- conflicted
+++ resolved
@@ -978,16 +978,7 @@
         prod_p, _, prod_v = self.generators_info()
         load_p, load_q, _ = self.loads_info()
         complete_action_class = CompleteAction.init_grid(self)
-<<<<<<< HEAD
-        set_me = complete_action_class()
-        set_me.update({"set_line_status": 1 * line_status,
-                       "set_bus": 1 * topo_vect})
-
-        injs = {"prod_p": prod_p, "prod_v": prod_v, "load_p": load_p, "load_q": load_q}
-        set_me.update({"injection": injs})
-=======
         set_me = complete_action_class(self)
         set_me.update({"set_line_status": line_status,
                        "set_bus": topo_vect})
->>>>>>> 5474a543
         return set_me